--- conflicted
+++ resolved
@@ -1,9 +1,4 @@
-<<<<<<< HEAD
 <simulation>
-=======
-<<<<<<< HEAD
-<simulation mode="md">
->>>>>>> a074066a
    <output prefix='simulation'>
       <properties stride='1' filename='out'>  [ step, time{picosecond}, conserved{electronvolt}, temperature{kelvin}, kinetic_cv{electronvolt}, potential, pressure_cv{megapascal} ] </properties>
       <trajectory filename='pos' stride='20'> positions </trajectory>
