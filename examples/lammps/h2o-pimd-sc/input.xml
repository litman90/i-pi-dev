<simulation verbosity="high">
  <output prefix="no_rpc">
    <properties stride="1" filename="out"> [ step, time{picosecond}, conserved, temperature{kelvin}, kinetic_cv, potential(1), potential(3), pressure_cv{megapascal}] </properties>
    <trajectory filename="pos" stride="20"> positions </trajectory>
  </output>
  <total_steps>500</total_steps>
  <prng>
	  <seed>32345</seed>
  </prng>
  <ffsocket name="lmpserial" mode="unix">
    <address>no_rpc</address>
  </ffsocket>
  <system>
<<<<<<< HEAD
    <initialize nbeads="16">
=======
    <initialize nbeads="4">
>>>>>>> df9cda29
      <file mode="pdb"> water_298K.pdb </file>
      <velocities mode="thermal" units="kelvin"> 298 </velocities>
    </initialize>
    <forces>
      <force> lmpserial </force>
    </forces>
    <ensemble mode="sc">
      <thermostat mode="svr">
        <tau units="femtosecond">25</tau>
      </thermostat>
      <timestep units="femtosecond"> 0.25</timestep>
      <temperature units="kelvin">298</temperature>
    </ensemble>
  </system>
</simulation>

<|MERGE_RESOLUTION|>--- conflicted
+++ resolved
@@ -11,11 +11,7 @@
     <address>no_rpc</address>
   </ffsocket>
   <system>
-<<<<<<< HEAD
-    <initialize nbeads="16">
-=======
     <initialize nbeads="4">
->>>>>>> df9cda29
       <file mode="pdb"> water_298K.pdb </file>
       <velocities mode="thermal" units="kelvin"> 298 </velocities>
     </initialize>
