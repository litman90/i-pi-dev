"""Deals with the socket communication between the PIMD and driver code.

Deals with creating the socket, transmitting and receiving data, accepting and
removing different driver routines and the parallelization of the force
calculation.

Classes:
   Status: Simple class to keep track of the status, uses bitwise or to give
      combinations of different status options.
   Driver: Class to deal with communication between a client and the driver
      code.
   RestartInterface: Deals with creating the Interface object from a file, and
      writing the checkpoints.
   Interface: Host server class. Deals with distribution of all the jobs 
      between the different client servers.

Functions:
   Message: Sends a header string through the socket.

Exceptions:
   Disconnected: Raised if client has been disconnected.
   InvalidStatus: Raised if client has the wrong status. Shouldn't have to be
      used if the structure of the program is correct.
"""

__all__ = ['Message', 'Disconnected', 'InvalidStatus', 'Status', 'Driver',
           'RestartInterface', 'Interface']

import socket, select, threading, signal, string, os, time
import numpy as np
from utils.restart import Restart, RestartValue

HDRLEN = 12
UPDATEFREQ = 100
TIMEOUT = 5.0 
SERVERTIMEOUT = 2.0*TIMEOUT
EVALTIMEOUT = 100.0*TIMEOUT

def Message(mystr):
   """Returns a header of standard length HDRLEN."""

   return string.ljust(string.upper(mystr), HDRLEN)


class Disconnected(Exception): 
   """Disconnected: Raised if client has been disconnected."""

   pass


class InvalidStatus(Exception):
   """InvalidStatus: Raised if client has the wrong status. 

   Shouldn't have to be used if the structure of the program is correct.
   """

   pass

class Status: 
   """Simple class used to keep track of the status of the client.

   Uses bitwise or to give combinations of different status options.
   i.e. Status.Up | Status.Ready would be understood to mean that the client
   was connected and ready to receive the position and cell data.

   Attributes: 
      Disconnected: Flag for if the client has disconnected.
      Up: Flag for if the client is running.
      Ready: Flag for if the client has ready to receive position and cell data.
      NeedsInit: Flag for if the client is ready to receive forcefield
         parameters.
      HasData: Flag for if the client is ready to send force data.
      Busy: Flag for if the client is busy.
      Timeout: Flag for if the connection has timed out.
   """

   Disconnected = 0
   Up = 1
   Ready = 2
   NeedsInit = 4
   HasData = 8
   Busy = 16
   Timeout = 32


class Driver(socket.socket):
   """Deals with communication between the client and driver code.

   Deals with sending and receiving the data from the driver code. Keeps track
   of the status of the driver. Initialises the driver forcefield, sends the
   position and cell data, and receives the force data.

   Attributes: 
      _buf: A string buffer to hold the reply from the driver.
      busyonstatus: Boolean giving whether the driver is busy.
      status: Keeps track of the status of the driver.
      lastreq: The ID of the last request processed by the client. 
   """

   def __init__(self, socket):
      """Initialises Driver.

      Args:
         socket: A socket through which the communication should be done.
      """

      super(Driver,self).__init__(_sock=socket)
      self._buf = np.zeros(0,np.byte)
      self.busyonstatus = False
      self.status = Status.Up
      self.lastreq = None
      
   def poll(self):
      """Waits for driver status."""

      self.status = self._getstatus()
      
   def _getstatus(self):   
      """Gets driver status.

      Returns:
         An integer labelling the status via bitwise or of the relevant members
         of Status.
      """

      if not self.busyonstatus:
         try:
            self.sendall(Message("status"))      
         except:
            return Status.Disconnected

      try:
         readable, writable, errored = select.select([self], [], [], 0.0)
      except:
         return Status.Disconnected

      if not self in readable:
         self.busyonstatus = True
         return Status.Up | Status.Busy
      
      self.busyonstatus = False
      try:
         reply = self.recv(HDRLEN)
      except socket.timeout: 
         print " @SOCKET:   Timeout in status recv!"
         return Status.Up | Status.Busy | Status.Timeout
      except:
         return Status.Disconnected
         
      if not len(reply) == HDRLEN:
         return Status.Disconnected
      elif reply == Message("ready"):
         return Status.Up | Status.Ready
      elif reply == Message("needinit"):
         return Status.Up | Status.NeedsInit
      elif reply == Message("havedata"):
         return Status.Up | Status.HasData
      else:
         print " @SOCKET:    Unrecognized reply: ", reply         
         return Status.Up
   
   def recvall(self, dest):      
      """Gets the potential energy, force and virial from the driver.

      Args:
         dest: Object to be read into.

      Raises:
         Disconnected: Raised if client is disconnected.

      Returns:
         The data read from the socket to be read into dest.
      """

      blen = dest.itemsize*dest.size
      if (blen>len(self._buf)): 
         self._buf.resize(blen)
      bpos = 0
      while bpos < blen:
         timeout = False

#   pre-2.5 version. 
         try:
            bpart = 1
            bpart = self.recv( blen-bpos )
            self._buf[bpos:bpos+len(bpart)]=np.fromstring(bpart, np.byte)
         except socket.timeout:
            print " @SOCKET:   Timeout in status recvall, trying again!"
            timeout = True
            pass
         if (not timeout and bpart == 0):
            raise Disconnected()
         bpos+=len(bpart)

#   post-2.5 version: slightly more compact for modern python versions
#         try:
#            bpart = 1
#            bpart = self.recv_into(self._buf[bpos:], blen-bpos)
#         except socket.timeout:
#            print " @SOCKET:   Timeout in status recvall, trying again!"
#            timeout = True
#            pass
#         if (not timeout and bpart == 0):
#            raise Disconnected()
#         bpos += bpart
#TODO this Disconnected() exception currently just causes the program to hang.
#This should do something more graceful

      if np.isscalar(dest):
         return np.fromstring(self._buf[0:blen], dest.dtype)[0]
      else:
         return np.fromstring(self._buf[0:blen], dest.dtype).reshape(dest.shape)
       
   def initialize(self, pars):
      """Sends the initialisation string to the driver.

      Args:
         pars: The parameter string to be sent to the driver.

      Raises:
         InvalidStatus: Raised if the status is not NeedsInit.
      """

      if self.status & Status.NeedsInit:
         try:
            self.sendall(Message("init"))
            self.sendall(np.int32(len(pars)))
            self.sendall(pars)                        
         except: 
            self.poll()
            return
      else:
         raise InvalidStatus("Status in init was " + self.status)
               
   def sendpos(self, atoms, cell):
      """Sends the position and cell data to the driver.

      Args:
         atoms: An Atoms object giving the atom positions.
         cell: A cell object giving the system box.

      Raises:
         InvalidStatus: Raised if the status is not Ready.
      """

      if (self.status & Status.Ready):
         try:
            self.sendall(Message("posdata"))
            self.sendall(cell.h, 9*8)
            self.sendall(cell.ih, 9*8)      
            self.sendall(np.int32(len(atoms)))
            self.sendall(atoms.q, len(atoms)*3*8)
         except: 
            self.poll()
            return
      else:
         raise InvalidStatus("Status in sendpos was " + self.status)

   def getforce(self):
      """Gets the potential energy, force and virial from the driver.

      Raises:
         InvalidStatus: Raised if the status is not HasData.
         Disconnected: Raised if the driver has disconnected.

      Returns:
         A list of the form [potential, force, virial].
      """

      if (self.status & Status.HasData):
         self.sendall(Message("getforce"));
         reply = ""
         while True:
            try:
               reply = self.recv(HDRLEN)
            except socket.timeout: 
               print " @SOCKET:   Timeout in getforce, trying again!"
               continue
            if reply == Message("forceready"):
               break          
            else:
               print " @SOCKET:   Unexpected getforce reply: ", reply
            if reply == "":
               raise Disconnected()
      else:
         raise InvalidStatus("Status in getforce was " + self.status)      

      mu = np.float64()
      mu = self.recvall(mu)

      mlen = np.int32()
      mlen = self.recvall(mlen)
      mf = np.zeros(3*mlen,np.float64)
      mf = self.recvall(mf)

      mvir = np.zeros((3,3),np.float64)
      mvir = self.recvall(mvir)
      return [mu, mf, mvir]

                  
class RestartInterface(Restart):         
   """Interface restart class.

   Handles generating the apporopriate interface class from the xml
   input file, and generating the xml checkpoin tags and data from an
   instance of the object.

   Attributes:
      address: A string giving the host name.
      port: An integer giving the port used by the socket.
      slots: An integer giving the maximum allowed backlog of queued clients.
      latency: A float giving the number of seconds that the interface waits
         before updating the client list.
      mode: A string giving the type of socket used.
      timeout: A float giving a number of seconds after which a calculation core
         is considered dead. Defaults to zero, i.e. no timeout.
   """

   fields = { "address" : (RestartValue, (str, "localhost")), "port" : (RestartValue, (int,31415)),
            "slots" : (RestartValue, (int, 4) ), "latency" : (RestartValue, (float, 1e-3)), 
            "timeout": (RestartValue, (float, 0.0))  }
   attribs = { "mode": (RestartValue, (str, "unix") ) }

   def store(self, iface):
      """Takes an Interface instance and stores a minimal representation of it.

      Args:
         iface: An interface object.
      """

      self.latency.store(iface.latency)
      self.mode.store(iface.mode)
      self.address.store(iface.address)
      self.port.store(iface.port)
      self.slots.store(iface.slots)
      self.timeout.store(iface.timeout)
      
   def fetch(self):
      """Creates an Interface object.

      Returns:
         An interface object with the appropriate socket given the attributes
         of the RestartInterface object.
      """

      return Interface(address=self.address.fetch(), port=self.port.fetch(), 
            slots=self.slots.fetch(), mode=self.mode.fetch(), 
            latency=self.latency.fetch(), timeout=self.timeout.fetch())

            
class Interface(object):
   """Host server class.

   Deals with distribution of all the jobs between the different client servers
   and both initially and as clients either finish or are disconnected.
   Deals with cleaning up after all calculations are done. Also deals with the
   threading mechanism, and cleaning up if the interface is killed.

   Attributes:
      address: A string giving the name of the host network.
      port: An integer giving the port the socket will be using.
      slots: An integer giving the maximum allowed backlog of queued clients.
      mode: A string giving the type of socket used.
      latency: A float giving the number of seconds the interface will wait 
         before updating the client list.
      timeout: A float giving a timeout limit for considering a calculation dead 
         and dropping the connection.
      server: The socket used for data transmition.
      clients: A list of the driver clients connected to the server.
      requests: A list of all the jobs required in the current PIMD step.
      jobs: A list of all the jobs currently running.
      _poll_thread: The thread the poll loop is running on.
      _prev_kill: Holds the signals to be sent to clean up the main thread 
         when a kill signal is sent.
      _poll_true: A boolean giving whether the thread is alive.
   """

   def __init__(self, address="localhost", port=31415, slots=4, mode="unix", latency=1e-3, timeout=1.0):
      """Initialises interface.

      Args:
         address: An optional string giving the name of the host server.
            Defaults to 'localhost'.
         port: An optional integer giving the port number. Defaults to 31415.
         slots: An optional integer giving the maximum allowed backlog of 
            queueing clients. Defaults to 4.
         mode: An optional string giving the type of socket. Defaults to 'unix'.
         latency: An optional float giving the time in seconds the socket will 
            wait before updating the client list. Defaults to 1e-3.
         softexit: A hook for calling a soft-exit procedure

      Raises:
         NameError: Raised if mode is not 'unix' or 'inet'.
      """

      self.address = address
      self.port = port
      self.slots = slots
      self.mode = mode
      self.latency = latency
      self.timeout = timeout
      self.softexit = None      

      if self.mode == "unix":
         self.server = socket.socket(socket.AF_UNIX, socket.SOCK_STREAM)
         self.server.bind("/tmp/wrappi_" + address)
      elif self.mode == "inet":
         self.server = socket.socket(socket.AF_INET, socket.SOCK_STREAM)
         self.server.bind((address,port))
      else:
         raise NameError("Interface mode " + self.mode + " is not implemented (should be unix/inet)")

      self.server.listen(slots)
      self.server.settimeout(SERVERTIMEOUT)
      self.clients = []
      self.requests = []
      self.jobs = []      

      self._poll_thread = None
      self._prev_kill = {}
      self._poll_true = False
      
   def queue(self, atoms, cell, pars=None, reqid=0):
      """Adds a request.

      Note that the pars dictionary need to be sent as a string of a 
      standard format so that the initialisation of the driver can be done.

      Args:
         atoms: An Atoms object giving the atom positions.
         cell: A Cell object giving the system box.
         pars: An optional dictionary giving the parameters to be sent to the
            driver for initialisation. Defaults to {}.
         reqid: An optional integer that identifies requests of the same type,
            e.g. the bead index

      Returns:
         A list giving the status of the request of the form {'atoms': Atoms 
         object giving the atom positions, 'cell': Cell object giving the
         system box, 'pars': parameter string, 'result': holds the result as a
         list once the computation is done, 'status': a string labelling the 
         status}.
      """

      par_str = " "
      
      if not pars is None: 
         for k,v in pars.items():
            par_str += k + " : " + str(v) + " , "
      else:
         par_str = " "

      newreq = {"atoms": atoms, "cell": cell, "pars": par_str, 
                "result": None, "status": "Queued", "id": reqid,
                "start": -1 }
      self.requests.append(newreq)
      return newreq
      
   def release(self, request):
      """Empties the list of requests once finished.

      Args:
         request: A list of requests that are done.
      """

      if request in self.requests:         
         self.requests.remove(request)
         
   def pool_update(self):
      """Deals with keeping the pool of client drivers up-to-date during a 
      force calculation step.

      Deals with maintaining the client list. Clients that have
      disconnected are removed and their jobs removed from the list of
      running jobs and new clients are connected to the server.
      """
     
      for c in self.clients[:]:         
         if not (c.status & Status.Up):
            try:
               print " @SOCKET:   Client died or got unresponsive. Removing from the list."
               c.shutdown(socket.SHUT_RDWR)
               c.close()
            except:   pass
            self.clients.remove(c)
            for [k,j] in self.jobs[:]:
               if j is c:
                  self.jobs.remove([k,j])
               k["status"] = "Queued"
               k["start"] = -1

      keepsearch = True
      while keepsearch:
         readable, writable, errored = select.select([self.server], [], [], 0.0)
         if self.server in readable:
            client, address = self.server.accept()
            client.settimeout(TIMEOUT)
            driver = Driver(client)
            print " @SOCKET:   Client asked for connection from ", address, ". Now hand-shaking."
            driver.poll()
            if (driver.status | Status.Up):
               self.clients.append(driver)
               print " @SOCKET:   Handshaking was successful. Added to the client list."
            else:
               print " @SOCKET:   Handshaking failed. Dropping connection."
               client.shutdown(socket.SHUT_RDWR)
               client.close()
         else:
            keepsearch = False
         
   def pool_distribute(self):
      """Deals with keeping the list of jobs up-to-date during a force 
      calculation step.

      Deals with maintaining the jobs list. Gets data from drivers that have
      finished their calculation and removes that job from the list of running
      jobs, adds jobs to free clients and initialises the forcefields of new
      clients.
      """

      for c in self.clients:
         if not c.status & ( Status.Ready | Status.NeedsInit ):
            c.poll()

      for [r,c] in self.jobs[:]:
         if c.status & Status.HasData:
            try:
               r["result"] = c.getforce()
            except Disconnected:
               c.status = 0
               continue
            c.poll()
            while c.status & Status.Busy: # waits, but check if we got stuck.               
               if self.timeout>0 and r["start"]>0 and time.time()-r["start"]> self.timeout:
                  print " @SOCKET:  hasdata for bead ", r["id"], " has been running for ", time.time()-r["start"]
                  try:
                     print " @SOCKET:   Client died or got unresponsive. Closing socket."
                     c.shutdown(socket.SHUT_RDWR)
                     c.close()
                  except:   pass
                  continue
               c.poll()
            if not (c.status & Status.Up): 
               print " @SOCKET:   Client died a horrible death while getting forces. Will try to cleanup."
               continue
            r["status"] = "Done"
            c.lastreq = r["id"] # saves the ID of the request that the client has just processed
            self.jobs.remove([r,c])
         if self.timeout==0.0 and r["start"]>0 and time.time()-r["start"]> EVALTIMEOUT:
            # regardless of options, writes something if the client gets stuck for a very long time!
            print " @SOCKET:  request for bead ", r["id"], " has been running for ", time.time()-r["start"]
            r["start"]=time.time()
         if self.timeout>0 and r["start"]>0 and time.time()-r["start"]> self.timeout:
            print " @SOCKET:  request for bead ", r["id"], " has been running for ", time.time()-r["start"]
            try:
               print " @SOCKET:   Client died or got unresponsive. Closing socket."
               c.shutdown(socket.SHUT_RDWR)
               c.close()
            except:   pass
                     
      for r in self.requests:
         if r["status"] == "Queued":
            freec = self.clients[:]
            for [r2, c] in self.jobs:
               freec.remove(c)            
            
            for match_ids in ( "match", "none", "any" ):
               matched = False
               for fc in freec:
                  if not (fc.status & Status.Up):
                     self.clients.remove(fc)
                     continue                  
                  if fc.status & Status.HasData:
                     continue                              
                  if not (fc.status & (Status.Ready | Status.NeedsInit | Status.Busy) ): 
                     print " @SOCKET:   (1) Client is in an unexpected status ",fc.status, ". Will try to keep calm and carry on."
                     continue
                  # First, tries to match request ids and lastreq clients.
                  # If it can't match on the first round, gives up and assigns requests
                  # on a first-come first-serve basis
                  if match_ids == "match" and not fc.lastreq is r["id"]:
                     continue
                  elif match_ids == "none" and not fc.lastreq is None:
                     continue

<<<<<<< HEAD
                  print " @SOCKET: Assigning request id ", r["id"], " to client with last-id ", fc.lastreq, "(",fc.getpeername(),")"
=======
                  print " @SOCKET: Assigning request id ", r["id"], " to client with last-id ", fc.lastreq,"(",fc.getsockname(),")";
>>>>>>> c899db81
                  while fc.status & Status.Busy:
                     fc.poll()            
                  if fc.status & Status.NeedsInit:
                     fc.initialize(r["pars"])
                     fc.poll()               
                     while fc.status & Status.Busy: # waits for initialization to finish. hopefully this is fast
                        fc.poll()
                  if fc.status & Status.Ready:
                     fc.sendpos(r["atoms"], r["cell"])
                     r["status"] = "Running"
                     r["start"] = time.time() # sets start time for the request
                     fc.poll()
                     self.jobs.append([r,fc])
                     matched = True
                     break
                  else:
                     print " @SOCKET:   (2) Client is in an unexpected status ",fc.status,". Will try to keep calm and carry on."
               if matched: 
                  break # doesn't do a second (or third) round if it managed to assign the job

   def _kill_handler(self, signal, frame):
      """Deals with handling a kill call gracefully.

      Prevents any of the threads becoming zombies, by intercepting a
      kill signal using the standard python function signal.signal() and
      then closing the socket and the spawned threads before closing the main
      thread. Called when signals SIG_INT and SIG_TERM are received.

      Args:
         signal: An integer giving the signal number of the signal received 
            from the socket.
         frame: Current stack frame.
      """

      print " @SOCKET:   Kill signal. Trying to make a clean exit."
      self.end_thread()

      if (not self.softexit is None):
         self.softexit()
         time.sleep(TIMEOUT) # give it some time to die gracefully
         
      try:
         self.__del__()
      except:
         pass      
      if signal in self._prev_kill:
         self._prev_kill[signal](signal, frame)
      
   def _poll_loop(self):   
      """The main thread loop.

      Runs until either the program finishes or a kill call is sent. Updates
      the pool of clients every UPDATEFREQ loops and loops every latency
      seconds until _poll_true becomes false.
      """
      
      print " @SOCKET:   Starting the polling thread main loop."
      poll_iter = 0
      while self._poll_true:
         time.sleep(self.latency)
         # makes sure to remove the last dead client as soon as possible. 
         if poll_iter > UPDATEFREQ or (len(self.clients) > 0 and not(self.clients[0].status & Status.Up)):
            self.pool_update()
            poll_iter = 0
         poll_iter += 1
         self.pool_distribute()
         
         if os.path.exists("EXIT"): # soft-exit
            print " @SOCKET:   Soft exit request. Flushing job queue."
            freec = self.clients[:]     
            # releases all pending requests       
            for r in self.requests:
               r["status"] = "Exit"
            for fc in freec:
               self.clients.remove(fc)
      self._poll_thread = None   
   
   def start_thread(self):
      """Spawns a new thread.

      Splits the main program into two threads, one that runs the polling loop
      which updates the client list, and one which gets the data. Also sets up
      the machinery to deal with a kill call, in the case of a Ctrl-C or
      similar signal the signal is intercepted by the _kill_handler function, 
      which cleans up the spawned thread before closing the main thread.

      Raises:
         NameError: Raised if the polling thread already exists.
      """

      if not self._poll_thread is None:
         raise NameError("Polling thread already started")      
      self._poll_thread = threading.Thread(target=self._poll_loop, name="poll_" + self.address)
      self._poll_thread.daemon = True
      self._prev_kill[signal.SIGINT] = signal.signal(signal.SIGINT, self._kill_handler)
      self._prev_kill[signal.SIGTERM] = signal.signal(signal.SIGTERM, self._kill_handler)    
      self._poll_true = True      
      self._poll_thread.start()
   
   def end_thread(self):
      """Closes the spawned thread.

      Deals with cleaning up the spawned thread cleanly. First sets 
      _poll_true to false to indicate that the poll_loop should be exited, then
      closes the spawned thread and removes it.
      """

      self._poll_true = False
      if not self._poll_thread is None:
         self._poll_thread.join()
      self._poll_thread = None
   
   def __del__(self):
      """Removes the socket.

      Closes the interface and removes the socket. Also unlinks the socket if
      possible, so that the port can be reused immediately.
      """

      print " @SOCKET:   Shutting down the server interface."
      self.server.shutdown(socket.SHUT_RDWR)
      self.server.close()
      if self.mode == "unix":
         os.unlink("/tmp/wrappi_" + self.address)<|MERGE_RESOLUTION|>--- conflicted
+++ resolved
@@ -583,11 +583,8 @@
                   elif match_ids == "none" and not fc.lastreq is None:
                      continue
 
-<<<<<<< HEAD
-                  print " @SOCKET: Assigning request id ", r["id"], " to client with last-id ", fc.lastreq, "(",fc.getpeername(),")"
-=======
-                  print " @SOCKET: Assigning request id ", r["id"], " to client with last-id ", fc.lastreq,"(",fc.getsockname(),")";
->>>>>>> c899db81
+                  print " @SOCKET: Assigning [",match_ids,"] request id ", r["id"], " to client with last-id ", fc.lastreq, "(",fc.getpeername(),")"
+
                   while fc.status & Status.Busy:
                      fc.poll()            
                   if fc.status & Status.NeedsInit:
