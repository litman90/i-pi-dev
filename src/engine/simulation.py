"""Contains the class that deals with the running of the simulation and
outputting the results.

The root class for the whole simulation. Contains references to all the top
level objects used in the simulation, and controls all the steps that are
not inherently system dependent, like the running of each time step,
choosing which properties to initialise, and which properties to output.

Classes:
   Simulation: Deals with running the simulation and outputting the results.
"""

__all__ = ['Simulation']

import numpy as np
import math
import os.path, sys
from utils.depend import *
from utils.units  import *
from utils.prng   import *
from utils.io     import *
from utils.io.io_xml import *
from utils.messages import verbosity, info
from atoms import *
import time
from cell import *
from forces import Forces
from beads import Beads
from normalmodes import NormalModes
from properties import Properties, Trajectories
from outputs import CheckpointOutput
import inputs.simulation

class Simulation(dobject):
   """Main simulation object.

   Contains all the references and the main dynamics loop. Also handles the
   initialisation and output.

   Attributes:
      beads: A beads object giving the atom positions.
      cell: A cell object giving the system box.
      prng: A random number generator object.
      flist: A list of forcefield objects giving different ways to partially
         calculate the forces.
      forces: A Forces object for calculating the total force for all the
         replicas.
      ensemble: An ensemble object giving the objects necessary for producing
         the correct ensemble.
      tsteps: The total number of steps.
      ttime: The wall clock time (in seconds).
      format: A string specifying both the format and the extension of traj
         output.
      outputs: A list of output objects that should be printed during the run
      nm:  A helper object dealing with normal modes transformation
      properties: A property object for dealing with property output.
      trajs: A trajectory object for dealing with trajectory output.
      chk: A checkpoint object for dealing with checkpoint output.

   Depend objects:
      step: The current simulation step.
   """

   def __init__(self, beads, cell, forces, ensemble, prng, outputs, nm, init, step=0, tsteps=1000, ttime=0):
      """Initialises Simulation class.

      Args:
         beads: A beads object giving the atom positions.
         cell: A cell object giving the system box.
         forces: A forcefield object giving the force calculator for each
            replica of the system.
         ensemble: An ensemble object giving the objects necessary for
            producing the correct ensemble.
         prng: A random number object.
         outputs: A list of output objects.
         nm: A class dealing with path NM operations.
         init: A class to deal with initializing the simulation object.
         step: An optional integer giving the current simulation time step.
            Defaults to 0.
         tsteps: An optional integer giving the total number of steps. Defaults
            to 1000.
      """

<<<<<<< HEAD
      info(" # Initializing simulation object ", verbosity.low )

=======
      if verb > Verbosity.Quiet: 
         print " # Initializing simulation object "
>>>>>>> f1d41ccf
      self.prng = prng
      self.ensemble = ensemble
      self.beads = beads
      self.cell = cell
      self.nm = nm

      # initialize the configuration of the system
      init.init(self)

      self.flist = forces
      self.forces = Forces()
      self.outputs = outputs

      dset(self, "step", depend_value(name="step", value=step))
      self.tsteps = tsteps
      self.ttime = ttime

      self.properties = Properties()
      self.trajs = Trajectories()
      self.chk = None


   def bind(self):
      """Calls the bind routines for all the objects in the simulation."""

      # binds important computation engines
      self.nm.bind(self.beads, self.ensemble)
      self.forces.bind(self.beads, self.cell, self.flist, softexit=self.soft_exit)
      self.ensemble.bind(self.beads, self.nm, self.cell, self.forces, self.prng)

      # binds output management objects
      self.properties.bind(self)
      self.trajs.bind(self)
      for o in self.outputs:
         o.bind(self)

      self.chk = CheckpointOutput("RESTART", 1, True, 0)
      self.chk.bind(self)

   def soft_exit(self, rollback=True):
      """Deals with a soft exit request.

      Tries to ensure that a consistent restart checkpoint is
      written out.
      """

      if self.step < self.tsteps:
         self.step += 1
      if not rollback:
         self.chk.store()
      self.chk.write(store=False)

      self.forces.stop()

      sys.exit()

   def run(self):
      """Runs the simulation.

      Does all the simulation steps, and outputs data to the appropriate files
      when necessary. Also deals with starting and cleaning up the threads used
      in the communication between the driver and the PIMD code.
      """

      self.forces.run()

      # prints inital configuration -- only if we are not restarting
      if (self.step == 0):
         self.step = -1
         for o in self.outputs:
            o.write()
         self.step = 0

      steptime = 0.0
      simtime =  time.time()
      # main MD loop
      for self.step in range(self.step,self.tsteps):
         # stores the state before doing a step.
         # this is a bit time-consuming but makes sure that we can honor soft
         # exit requests without screwing the trajectory

         steptime = -time.time()
         self.chk.store()

         self.ensemble.step()

         for o in self.outputs:
            o.write()

         if os.path.exists("EXIT"): # soft-exit
            self.soft_exit(rollback=False)

         steptime += time.time()
         print " # MD step % 7d complete. Timings -->  %10.5e [p: %10.5e  q: %10.5e  t: %10.5e]" % (self.step, steptime, self.ensemble.ptime, self.ensemble.qtime, self.ensemble.ttime )
         print " # MD diagnostics: V: %10.5e    Kcv: %10.5e   Ecns: %10.5e" % (self.properties["potential"], self.properties["kinetic_cv"], self.properties["conserved"] )

         if (self.ttime > 0 and time.time() - simtime > self.ttime):
            print " # Wall clock time expired! Bye bye"
            break

      self.soft_exit(rollback=False)<|MERGE_RESOLUTION|>--- conflicted
+++ resolved
@@ -81,13 +81,7 @@
             to 1000.
       """
 
-<<<<<<< HEAD
       info(" # Initializing simulation object ", verbosity.low )
-
-=======
-      if verb > Verbosity.Quiet: 
-         print " # Initializing simulation object "
->>>>>>> f1d41ccf
       self.prng = prng
       self.ensemble = ensemble
       self.beads = beads
