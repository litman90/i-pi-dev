--- conflicted
+++ resolved
@@ -8,12 +8,8 @@
 
 class RestartForce(Restart):
    attribs = { "type" : (RestartValue,(str,"socket")) }
-<<<<<<< HEAD
-   fields =  {"atoms" : (RestartAtoms,(RestartAtoms,None)), "params" : (RestartValue,(str,"")) }
-=======
    fields =  { "address" : (RestartValue,(str,"localhost")), "port" : (RestartValue, (int,31415)),
                "parameters" : (RestartValue,(str,"")) }
->>>>>>> d0537c46
    
    def store(self, force):
       if (type(force) is FFSocket):  
