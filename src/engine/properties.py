--- conflicted
+++ resolved
@@ -196,15 +196,9 @@
       "time": {       "dimension": "time",
                       "help": "The elapsed simulation time.",
                       'func': (lambda: (1 + self.simul.step)*self.ensemble.dt)},
-<<<<<<< HEAD
-      "conserved": {  "dimension": "energy",
-                      "help": "The value of the conserved energy quantity per bead.",
-                      'func': (lambda: self.ensemble.econs/float(self.beads.nbeads))},
-=======
       "temperature": {"dimension": "temperature",
                       "help": "The current physical temperature. Takes an argument 'atom', which can be either an atom label or index to specify which species to find the temperature of. If not specified, all atoms are used.",
                       'func': self.get_temp },
->>>>>>> c774c5d6
       "density": {    "dimension": "density",
                       "help": "The physical system density.",
                       'func': (lambda: self.beads.m.sum()/self.cell.V)},
@@ -293,14 +287,10 @@
       "virial_cv": {  "dimension": "pressure",
                       "size" : 6,
                       "help": "The physical system virial stress tensor. Returns the 6 components in the form [xx, yy, zz, xy, xz, yz].",
-<<<<<<< HEAD
                       "func": (lambda: self.tensor2vec(self.forces.vir/(self.cell.V*self.beads.nbeads)))},
-=======
-                      "func": (lambda: self.flatten(self.forces.vir/(self.cell.V*self.beads.nbeads)))},
       "linlin": {  "dimension": "undefined",
                       "help": "This is the estimator for the end-to-end distribution for the sum over open paths, used to calculate the momentum distribution in L. Lin, J. A. Morrone, R. Car and M. Parrinello, 105, 110602 (2010), Phys. Rev. Lett. Takes arguments 'ux', 'uy' and 'uz', which are the components of the vector used to open the paths. Also takes an argument 'atom', which can be either an atom label or index to specify which species to find the temperature of. If not specified, all atoms are used.",
                       "func": self.get_linlin},
->>>>>>> c774c5d6
       "yamamoto": {   "help": "Gives the estimators required to calculate the Yamamoto finite difference approximation to the kinetic energy and constant volume heat capacity. Returns eps_v and eps_v', as defined in Takeshi M. Yamamoto, Journal of Chemical Physics, 104101, 123 (2005). As the two estimators have a different dimension, this can only be output in atomic units. Takes one argument, 'fd_delta', which gives the value of the finite difference parameter used. It defaults to " + str(-self._DEFAULT_FINDIFF) + ". If the value of 'fd_delta' is negative, then its magnitude will be reduced automatically by the code if the finite difference error becomes too large.",
                       'func': self.get_yama_estimators,
                       "size": 2},
@@ -404,54 +394,6 @@
          return atom_vec/float(self.beads.nbeads)
       else:
          return prop_vec[bead,3*atom:3*(atom+1)]
-
-<<<<<<< HEAD
-   def get_rg(self, atom=""):
-      """Calculates the radius of gyration of the ring polymers.
-
-      Args:
-         atom: If given, specifies the atom to give the gyration radius
-            for. If not, the system average gyration radius is given.
-      """
-
-      try:
-         #iatom gives the index of the atom to be studied
-         iatom = int(atom)
-         latom = ""
-      except:
-         #here 'atom' is a label rather than an index which is stored in latom
-         iatom = -1
-         latom = atom
-
-      q = depstrip(self.beads.q)
-      qc = depstrip(self.beads.qc)
-      nat = self.beads.natoms
-      nb = self.beads.nbeads
-      rg_tot = 0.0
-      ncount = 0
-      for i in range(nat):
-         if (atom != "" and iatom != i and latom != self.beads.names[i]):
-            continue
-
-         rg_at = 0.0
-         for j in range(nb):
-            dq = q[j,3*i:3*(i+1)] - qc[3*i:3*(i+1)]
-            rg_at += np.dot(dq, dq)
-         ncount += 1
-         rg_tot += math.sqrt(rg_at/float(nb))
-
-      if ncount == 0:
-         raise ValueError("Couldn't find an atom which matched the argument of r_gyration")
-
-      return rg_tot/float(ncount)
-=======
-   def flatten(self, vec_2D):
-      """Takes a 3*3 upper-triangular array and returns it as a 1D array,
-      of the form [xx, yy, zz, xy, xz, yz].
-      """
-
-      return np.array([vec_2D[0,0], vec_2D[1,1], vec_2D[2,2], vec_2D[0,1], vec_2D[0,2], vec_2D[1,2]])
->>>>>>> c774c5d6
 
    def get_temp(self, atom=""):
       """Calculates the MD kinetic temperature.
@@ -487,13 +429,8 @@
 
          ncount = 0
          for i in range(self.beads.natoms):
-<<<<<<< HEAD
-            if (iatom == i or latom == self.beads.names[i]):
-               nat += 1
-=======
             if (iatom == i or latom == self.beads.names[i]): 
                ncount += 1
->>>>>>> c774c5d6
 
          if ncount == 0:
             raise IndexError("Couldn't find an atom which matched the argument of temperature")
