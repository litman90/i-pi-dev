--- conflicted
+++ resolved
@@ -18,16 +18,11 @@
 #The initialisation step now takes a pdc-formatted file for the unit cell and atom positions
 #step will eventually call the forces from the external program and then do the propagation step. At the moment we simply take free particle trajectories, to test the theory.
 
-<<<<<<< HEAD
    #class properties -- initialized here, then possibly re-defined in the init
    __qpf=numpy.zeros(0)
    q=__qpf;  p=__qpf;  f=__qpf;
    atoms=[]; temp=0.0; dt=1.0; 
    cell=Cell()
-=======
-   @classmethod
-   def from_pdbfile(cls, filedesc, temp = 1.0, P_ext = numpy.zeros((3,3),float)):
->>>>>>> 944932cc
    
 #   @classmethod
 #   def from_system(cls, syst):
@@ -59,9 +54,6 @@
    def from_pdbfile(cls, filedesc, ffield=forcefield()):   
       atoms, cell, natoms = read_pdb(filedesc)
 
-#      atoms[0][1] = numpy.array([0.5, 0.5, 0.5])
-#      atoms[1][1] = numpy.array([0.5, 0.5, 0.5+0.15*2**(1.0/6.0) + 0.1])
-
       cls.__qpf=numpy.zeros((3*natoms,3),float) 
       for i in range(natoms):
          cls.__qpf[3*i:3*(i+1),0]=atoms[i][1]
@@ -91,65 +83,14 @@
       
       for what in [ 'q', 'p', 'f' ]:  getattr(self,what).add_depgrp(depgrps[what])
       
-<<<<<<< HEAD
       self.pot = depend(value=0.0,name='pot')
       self.vir = depend(value=numpy.zeros((3,3),float),name='vir')
-=======
-      
-      
-      self.P_ext = P_ext
 
-#      self.P_ext = numpy.array([[1,2,3],[2,0.5,2.5],[3,2.5,0.7]])
->>>>>>> 944932cc
 
       self.ffield=ffield
       self.ffield.bind(cell=self.cell, atoms=self.atoms, pot=self.pot, f=self.f, vir=self.vir)      
 
-<<<<<<< HEAD
-      # to be defined somewhere      
       self.stress = depend(name='stress',func=self.get_stress,deplist=[self.vir, self.kstress])
-=======
-      #random.seed(12)
-      #self.__qp[:,1]=numpy.arange(0,3*natoms)*0.01
-      for i in range(natoms):
-         sigma = math.sqrt(self.atoms[i].mass * self.k_Boltz * self.temp)
-         self.__qpf[3*i,1] = random.gauss(0.0, sigma)
-         self.__qpf[3*i+1,1] = random.gauss(0.0, sigma)
-         self.__qpf[3*i+2,1] = random.gauss(0.0, sigma)
-      self.p=self.__qpf[:,1]
-
-      self.pot = 0.0
-      self.kinetic = 0.0
-      self.cell_pot = self.cell.pot() 
-      self.cell_kinetic = self.cell.kinetic()
-      self.tot_E = 0.0
-      self.virial = numpy.zeros((3,3),float)
-      self.v_stress = numpy.zeros((3,3),float)
-      self.stress = numpy.zeros((3,3),float)
-      return self
-
-   @classmethod
-   def from_system(cls, syst):
-      cls.natoms = syst.natoms
-      cls.temp = syst.temp
-      cls.k_Boltz = syst.k_Boltz
-
-      cls.q = syst.q
-      cls.p = syst.p
-      cls.f = syst.f
-      cls.__qpf = numpy.zeros((3*cls.natoms,3),float) 
-      cls.__qpf[:,0]=cls.q
-      cls.__qpf[:,1]=cls.p
-      cls.__qpf[:,2]=cls.f
-
-      cls.atoms = syst.atoms
-
-      cls.pot = syst.pot
-      cls.kinetic = syst.kinetic
-      cls.cell_pot = syst.cell_pot
-      cls.cell_kinetic = syst.cell_kinetic
-      cls.tot_E = syst.tot_E
->>>>>>> 944932cc
       
 
    def __str__(self):
