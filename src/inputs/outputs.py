--- conflicted
+++ resolved
@@ -107,16 +107,9 @@
    def fetch(self):
       """Returns a TrajectoryOutput object."""
 
-<<<<<<< HEAD
       return engine.outputs.TrajectoryOutput(filename=self.filename.fetch(), stride=self.stride.fetch(),
                flush=self.flush.fetch(), what=super(InputTrajectory,self).fetch(),
                format=self.format.fetch(), cell_units=self.cell_units.fetch())
-=======
-      return engine.outputs.TrajectoryOutput(self.filename.fetch(), 
-         self.stride.fetch(), 
-            super(InputTrajectory,self).fetch(),
-               self.format.fetch(), self.cell_units.fetch())
->>>>>>> e91d54a7
 
    def store(self, traj):
       """Stores a PropertyOutput object."""
