"""Deals with creating the simulation class.

Classes:
   InputSimulation: Deals with creating the Simulation object from a file, and 
      writing the checkpoints.
"""

__all__ = ['InputSimulation']

import numpy as np
import math, random
import os.path, sys
from utils.depend import *
from utils.inputvalue import *
from utils.units  import *
from utils.prng   import *
from utils.io     import *
from utils.io.io_xml import *
from atoms import *
from cell import *
from inputs.forces import InputForce
from inputs.prng import InputRandom
from inputs.atoms import InputAtoms
from inputs.beads import InputBeads
from inputs.cell import InputCell
from inputs.ensembles import InputEnsemble
from engine.atoms import Atoms
from engine.beads import Beads
import engine.simulation

_DEFAULT_STRIDES = {"checkpoint": 1000, "properties": 10, "progress": 100, "centroid": 20,  "trajectory": 100}
_DEFAULT_OUTPUT = [ "time", "conserved", "kinetic_cv", "potential" ]
_DEFAULT_TRAJ = [ "positions" ]

class InputSimulation(Input):
   """Simulation input class.

   Handles generating the appropriate forcefield class from the xml input file,
   and generating the xml checkpoint tags and data from an instance of the
   object.

   Attributes:
      force: A restart force instance. Used as a model for all the replicas.
      ensemble: A restart ensemble instance.
      atoms: A restart atoms instance.
      beads: A restart beads instance.
      cell: A restart cell instance.
      prng: A random number generator object.
      step: An integer giving the current simulation step. Defaults to 0.
      total_steps: The total number of steps. Defaults to 0.
      stride: A dictionary giving the number of steps between printing out 
         data for the different types of data. Defaults to _DEFAULT_STRIDES.
      prefix: A string giving the prefix for all the output files. Defaults to
         'prefix'.
      traj_format: A string giving the format of the trajectory output files. 
         Defaults to 'pdb'.
      properties: An array of strings giving all the properties that should 
         be output space separated. Defaults to _DEFAULT_OUTPUT.
      trajectories: An array of strings giving all the trajectory data that 
         should be output space separated. Defaults to _DEFAULT_TRAJ.
      initialize: An array of strings giving all the quantities that should
         be output.
      fd_delta: A float giving the size of the finite difference
         parameter used in the Yamamoto kinetic energy estimator. Defaults 
         to 0.
   """

   fields= { "force" :   (InputForce,    { "help"  : InputForce.default_help }),
             "ensemble": (InputEnsemble, { "help"  : InputEnsemble.default_help } ),
             "prng" :    (InputRandom,   { "help"  : InputRandom.default_help + " It is not necessary to specify this tag.",
                                         "default" : Random() } ),
             "atoms" :   (InputAtoms, { "help"     : "Deals with classical simulations. Only needs to be specified if a classical simulation is required, and should be left blank otherwise.", 
                                        "default"  : Atoms(0) } ), 
             "beads" :   (InputBeads, { "help"     : InputBeads.default_help + " Only needs to be specified if the atoms tag is not, but overwrites it otherwise.", 
                                        "default"  : Beads(0,1) } ),
             "cell" :    (InputCell,   { "help"    : InputCell.default_help }),
             "step" :       ( InputValue, { "dtype"    : int, 
                                            "default"  : 0, 
                                            "help"     : "How many time steps have been done." }), 
             "total_steps": ( InputValue, { "dtype"    : int, 
                                            "default"  : 1000,
                                            "help"     : "The total number of steps that will be done." }), 
             "stride" :     ( InputValue, { "dtype"    : dict,
                                            "default"  : {},
                                            "help"     : "Dictionary holding the number of steps between printing the different kinds of files. The allowed keywords are ['checkpoint', 'properties', 'progress', 'trajectory', 'centroid']. The default strides are {'checkpoint': 1000, 'properties': 10, 'progress': 100, 'centroid': 20, 'trajectory': 100}." }), 
             "prefix":      ( InputValue, { "dtype"    : str,
                                            "default"  : "prefix",
                                            "help"     : "A string that will be the prefix for all the output file names." }),
             "properties":  ( InputArray, { "dtype"    : str,
                                            "default"  : np.zeros(0, np.dtype('|S12')),
                                            "help"     : "A list of the properties that will be printed in the properties output file. See the appropriate chapter in the manual for a full list of acceptable names."}),
             "initialize":  ( InputValue, { "dtype"    : dict,
                                            "default"  : {},
                                            "help"     : "A dictionary giving the properties of the system that need to be initialized, and their initial values. The allowed keywords are ['velocities', 'cell_velocities', 'normal_modes']. The initial value of 'velocities' corresponds to the temperature to initialise the velocity distribution from. If 0, then the system temperature is used. 'cell_velocities' is the same but for the cell velocity. The initial value of 'normal_modes' corresponds to the temperature from which to initialize the higher normal mode frequencies from, if we start a simulation from a configuration with a smaller number of beads. If 0, then the system temperature is used." }), 
             "fd_delta":    ( InputValue, { "dtype"    : float,
                                            "default"  : 0.0,
                                            "help"     : "The parameter used in the finite difference differentiation in the calculation of the scaled path velocity estimator. Defaults to 1e-5." }), 
             "traj_format": ( InputValue, { "dtype"    : str,
                                            "default"  : "pdb",
                                            "help"     : "The file format for the output file. Allowed keywords are ['pdb', 'xyz'].",
                                            "options"  : ["pdb", "xyz"] }),  
                                            
             "trajectories": ( InputArray, { "dtype"   : str,
                                             "default" : np.zeros(0, np.dtype('|S12')),
<<<<<<< HEAD
                                             "help"    : "A list of the properties to print out the per-atom or per-bead trajectories of. Allowed values are ['positions', 'velocities', 'forces', 'kinetic_cv', 'kodterms_cv', 'centroid', 'gyration', 'spring']. 'kinetic_cv' gives the quantum kinetic energy estimator for each degree of freedom, whereas 'kodterms_cv' gives the off-diagonal elements of the kinetic stress tensor estimator for each degree of freedom. 'gyration' gives the radius of gyration of each atom. 'spring' prints the per-DOF spring term in the PI Hamiltonian. The others are self-explanatory."})}
=======
                                             "help"    : "A list of the properties to print out the per-atom or per-bead trajectories of. Allowed values are ['positions', 'velocities', 'forces', 'kinetic_cv', 'kodterms_cv', 'centroid', 'momentum_centroid', 'gyration']. 'kinetic_cv' gives the quantum kinetic energy estimator for each degree of freedom, whereas 'kodterms_cv' gives the off-diagonal elements of the kinetic stress tensor estimator for each degree of freedom. 'gyration' gives the radius of gyration of each atom. The others are self-explanatory."})}
>>>>>>> 3ffc6490

   default_help = "This is the top level class that deals with the running of the simulation, including holding the simulation specific properties such as the time step and outputting the data."
   default_label = "SIMULATION"

   def store(self, simul):
      """Takes a simulation instance and stores a minimal representation of it.

      Args:
         simul: A simulation object.
      """

      super(InputSimulation,self).store()
      self.force.store(simul._forcemodel)
      self.ensemble.store(simul.ensemble)
      
      # If we are running a classical simulation, hide the "beads" machinery in the restarts
      if simul.beads.nbeads > 1 :
         self.beads.store(simul.beads)
      else:
         self.atoms.store(simul.beads[0])
         
      self.cell.store(simul.cell)
      self.prng.store(simul.prng)
      self.step.store(simul.step)
      self.total_steps.store(simul.tsteps)
      self.stride.store(simul.dstride)
      self.prefix.store(simul.prefix)
      self.traj_format.store(simul.trajs.format)      
      self.properties.store(simul.outlist)
      self.trajectories.store(simul.trajlist)
      self.initialize.store(simul.initlist)
      self.fd_delta.store(simul.properties.fd_delta)
            
   def fetch(self):
      """Creates a simulation object.

      Returns:
         A simulation object of the appropriate type and with the appropriate
         properties and other objects given the attributes of the 
         InputSimulation object.

      Raises:
         TypeError: Raised if one of the file types in the stride keyword
            is incorrect.
      """

      super(InputSimulation,self).fetch()

      nbeads = self.beads.fetch()
      ncell = self.cell.fetch()
      nprng = self.prng.fetch()

      dstride = dict(_DEFAULT_STRIDES)
      istride = self.stride.fetch()
      vstride = {}
      for k,s in istride.items(): 
         if not k in dstride:
            raise TypeError(k + " is not a valid input for the stride keyword")
         vstride[k] = int(s)
      dstride.update(vstride)
      
      olist = self.properties.fetch()
      if (len(olist) == 0):
         olist = None

      tlist = self.trajectories.fetch()
      if (len(tlist) == 0):
         tlist = None

      ilist = self.initialize.fetch()
      if (len(ilist) == 0):
         ilist = None
      
      rsim = engine.simulation.Simulation(nbeads, ncell, self.force.fetch(), 
                     self.ensemble.fetch(), nprng, self.step.fetch(), 
                     tsteps=self.total_steps.fetch(), stride=dstride,
                     prefix=self.prefix.fetch(),  outlist=olist, 
                     trajlist=tlist, initlist=ilist)

      if self.fd_delta._explicit:
         rsim.properties.fd_delta = self.fd_delta.fetch()      

      rsim.trajs.format=self.traj_format.fetch()

      # binds and inits the simulation object just before returning
      rsim.bind()
      rsim.init()

      return rsim

   def check(self):
      """Function that deals with optional arguments.

      Deals with the difference between classical and PI dynamics. If there is
      no beads argument, the bead positions are generated from the atoms, with 
      the necklace being fixed at the atom position. Similarly, if no nbeads
      argument is specified a classical simulation is done.

      Raises:
         TypeError: Raised if no beads or atoms attribute is defined.
      """
      
      super(InputSimulation,self).check()

      if self.beads._explicit:  
         # nothing to be done here! user/restart provides a beads object
         pass
      elif self.atoms._explicit: 
         # user is providing atoms: assume a classical simulation
         atoms = self.atoms.fetch()
         nbeads = 1
         rbeads = Beads(atoms.natoms, nbeads)
         rbeads[0] = atoms.copy() 
         # we create a dummy beads storage so that fetch can proceed as if a 
         # beads object had been specified
         self.beads.store(rbeads)      
      else: 
         raise TypeError("Either a <beads> or a <atoms> block must be provided")

      if self.total_steps.fetch() <= self.step.fetch():
         raise ValueError("Current step greater than total steps, no dynamics will be done.")

      for init in self.initialize.fetch():
         if not init in ["velocities", "normal_modes", "cell_velocities"]:
            raise ValueError("Initialization parameter " + init + " is not a valid keyword for initialize.")
      for stride in self.stride.fetch():
         if not stride in ["checkpoint", "properties", "progress", "trajectory", "centroid"]:
            raise ValueError("Output file " + stride + " is not a valid keyword for stride.")
      for traj in self.trajectories.fetch():
<<<<<<< HEAD
         if not traj in ["positions", "velocities", "forces", "kinetic_cv", "kodterms_cv", "centroid", "gyration", "spring" ]:
=======
         if not traj in ["positions", "velocities", "forces", "kinetic_cv", "kodterms_cv", "centroid", "momentum_centroid", "gyration"]:
>>>>>>> 3ffc6490
            raise ValueError("Output trajectory file " + traj + " is not a valid keyword for trajectories.")

      #TODO do something about fd_delta...<|MERGE_RESOLUTION|>--- conflicted
+++ resolved
@@ -102,11 +102,7 @@
                                             
              "trajectories": ( InputArray, { "dtype"   : str,
                                              "default" : np.zeros(0, np.dtype('|S12')),
-<<<<<<< HEAD
-                                             "help"    : "A list of the properties to print out the per-atom or per-bead trajectories of. Allowed values are ['positions', 'velocities', 'forces', 'kinetic_cv', 'kodterms_cv', 'centroid', 'gyration', 'spring']. 'kinetic_cv' gives the quantum kinetic energy estimator for each degree of freedom, whereas 'kodterms_cv' gives the off-diagonal elements of the kinetic stress tensor estimator for each degree of freedom. 'gyration' gives the radius of gyration of each atom. 'spring' prints the per-DOF spring term in the PI Hamiltonian. The others are self-explanatory."})}
-=======
-                                             "help"    : "A list of the properties to print out the per-atom or per-bead trajectories of. Allowed values are ['positions', 'velocities', 'forces', 'kinetic_cv', 'kodterms_cv', 'centroid', 'momentum_centroid', 'gyration']. 'kinetic_cv' gives the quantum kinetic energy estimator for each degree of freedom, whereas 'kodterms_cv' gives the off-diagonal elements of the kinetic stress tensor estimator for each degree of freedom. 'gyration' gives the radius of gyration of each atom. The others are self-explanatory."})}
->>>>>>> 3ffc6490
+                                             "help"    : "A list of the properties to print out the per-atom or per-bead trajectories of. Allowed values are ['positions', 'velocities', 'forces', 'kinetic_cv', 'kodterms_cv', 'momentum_centroid', 'centroid', 'gyration', 'spring']. 'kinetic_cv' gives the quantum kinetic energy estimator for each degree of freedom, whereas 'kodterms_cv' gives the off-diagonal elements of the kinetic stress tensor estimator for each degree of freedom. 'gyration' gives the radius of gyration of each atom. 'spring' prints the per-DOF spring term in the PI Hamiltonian. The others are self-explanatory."})}
 
    default_help = "This is the top level class that deals with the running of the simulation, including holding the simulation specific properties such as the time step and outputting the data."
    default_label = "SIMULATION"
@@ -236,11 +232,7 @@
          if not stride in ["checkpoint", "properties", "progress", "trajectory", "centroid"]:
             raise ValueError("Output file " + stride + " is not a valid keyword for stride.")
       for traj in self.trajectories.fetch():
-<<<<<<< HEAD
-         if not traj in ["positions", "velocities", "forces", "kinetic_cv", "kodterms_cv", "centroid", "gyration", "spring" ]:
-=======
-         if not traj in ["positions", "velocities", "forces", "kinetic_cv", "kodterms_cv", "centroid", "momentum_centroid", "gyration"]:
->>>>>>> 3ffc6490
+         if not traj in ["positions", "velocities", "forces", "kinetic_cv", "kodterms_cv", "centroid", "momentum_centroid", "gyration", "spring" ]:
             raise ValueError("Output trajectory file " + traj + " is not a valid keyword for trajectories.")
 
       #TODO do something about fd_delta...