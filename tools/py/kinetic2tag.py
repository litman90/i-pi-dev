#!/usr/bin/python
""" kinetic2tag.py

Computes the Transient Anisotropic Gaussian (TAG) approximation
of the instantaneous kinetic energy tensor, with a moving average
triangular window of the specified lag. Needs files with
the per-atom diagonal and off-diagonal components of the kinetic
energy tensor estimator.

Assumes the input files are in xyz format and atomic units,
with prefix.kin.xyz and prefix.kod.xyz naming scheme.

Syntax:
   kinetic2tag.py prefix lag
"""

import numpy as np
<<<<<<< HEAD
import sys, glob
from ipi.utils.io import io_xyz
from ipi.engine.beads import Beads
=======
import sys
from ipi.utils.io import read_file
>>>>>>> cf2b4446
from ipi.utils.depend import *
from ipi.utils.units import *

def main(prefix, lag):

   lag = int(lag)

   ikin=open(prefix+".kin.xyz","r")
   ikod=open(prefix+".kod.xyz","r")
   otag=open(prefix+".ktag_"+str(lag)+".xyz","w")

   natoms = 0
   ifr = 0
   cbuf = 2*lag+1
   while True:
      try:
         tk=read_xyz(ikin)
         kin = depstrip(tk.q)
<<<<<<< HEAD
         kod = depstrip(io_xyz.read_xyz(ikod).q)
=======
         kod = depstrip(read_file("xyz", ikod).q)
>>>>>>> cf2b4446
         if natoms == 0:  # initializes vectors
            natoms = len(kin)/3
            ktbuf = np.zeros((cbuf,natoms,3,3),float)   # implement the buffer as a circular one so one doesn't need to re-allocate and storage is continuous
            nkt = np.zeros((natoms,3,3),float)
            mkt = np.zeros((natoms,3,3),float)
            akt = np.zeros((natoms,3),float)
            mea = np.zeros((natoms,3),float)
            mev = np.zeros((natoms,3,3),float)

         nkt[:,0,0] = kin[0:natoms*3:3]
         nkt[:,1,1] = kin[1:natoms*3:3]
         nkt[:,2,2] = kin[2:natoms*3:3]
         nkt[:,0,1] = nkt[:,1,0] = kod[0:natoms*3:3]
         nkt[:,0,2] = nkt[:,2,0] = kod[1:natoms*3:3]
         nkt[:,2,1] = nkt[:,1,2] = kod[2:natoms*3:3]
      except EOFError: # Finished reading
         sys.exit(0)

      ktbuf[ifr%cbuf]=nkt
      if ifr>=(2*lag) :
         # now we can compute the mean tensor, and estimate the components of the kinetic energy
         mkt[:]=0.0; tw=0.0
         for j in range(cbuf):
            w=1.0-np.abs(j-lag)*1.0/lag;
            mkt+=w*ktbuf[(ifr-j)%cbuf]; 
            tw+=w;
         mkt*=1.0/tw

         # computes the eigenvalues of the TAG tensor
         for i in range(natoms):
            [ mea[i], mev[i] ] = np.linalg.eigh(mkt[i])



         otag.write("%d\n# TAG eigenvalues e1 e2 e3 with lag %d. Frame: %d\n" %(natoms, lag, ifr-lag))
         for i in range(natoms):
            otag.write("%6s  %15.7e  %15.7e  %15.7e\n" % (tk.names[i], mea[i,0], mea[i,1],mea[i,2]))

      ifr+=1

if __name__ == '__main__':
   main(*sys.argv[1:])<|MERGE_RESOLUTION|>--- conflicted
+++ resolved
@@ -15,14 +15,9 @@
 """
 
 import numpy as np
-<<<<<<< HEAD
-import sys, glob
-from ipi.utils.io import io_xyz
-from ipi.engine.beads import Beads
-=======
+
 import sys
 from ipi.utils.io import read_file
->>>>>>> cf2b4446
 from ipi.utils.depend import *
 from ipi.utils.units import *
 
@@ -41,11 +36,7 @@
       try:
          tk=read_xyz(ikin)
          kin = depstrip(tk.q)
-<<<<<<< HEAD
-         kod = depstrip(io_xyz.read_xyz(ikod).q)
-=======
          kod = depstrip(read_file("xyz", ikod).q)
->>>>>>> cf2b4446
          if natoms == 0:  # initializes vectors
             natoms = len(kin)/3
             ktbuf = np.zeros((cbuf,natoms,3,3),float)   # implement the buffer as a circular one so one doesn't need to re-allocate and storage is continuous
