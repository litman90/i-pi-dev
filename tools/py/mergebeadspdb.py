#!/usr/bin/python
""" mergebeadspdb.py

Reads positions of individual beads from an i-PI run and 
assemles them in a pdb describing the ring polymer connectivity.

Assumes the input files are in pdb format names prefix.pos_*.pdb.

Syntax:
   mergebeadspdb.py prefix
"""

import numpy as np
import sys, glob
<<<<<<< HEAD
from ipi.utils.io import io_pdb
=======
from ipi.utils.io import *
>>>>>>> c7aba3af
from ipi.engine.beads import Beads
from ipi.engine.cell import Cell
from ipi.utils.depend import *
from ipi.utils.units import *

def main(prefix):

   ipos=[]
   imode=[]
   for filename in sorted(glob.glob(prefix+".pos*")):
      imode.append(filename.split(".")[-1])
      ipos.append(open(filename,"r"))

   nbeads = len(ipos)   
   natoms = 0
   ifr = 0
   while True:
      try:
         for i in range(nbeads):
<<<<<<< HEAD
            pos, cell = io_pdb.read_pdb(ipos[i])
=======
            if (imode[i]=="xyz"):
               pos=read_file(imode[i],ipos[i])
               cell = Cell()
            else:
               pos, cell = read_file(imode[i],ipos[i])
>>>>>>> c7aba3af
            if natoms == 0:
               natoms = pos.natoms
               beads = Beads(natoms,nbeads)
            beads[i].q = pos.q
            beads.names = pos.names
      except EOFError: # finished reading files
         sys.exit(0)

<<<<<<< HEAD
      io_pdb.print_pdb_path(beads, cell)
=======
      print_file_path("pdb",beads, cell)
>>>>>>> c7aba3af
      ifr+=1


if __name__ == '__main__':
   main(*sys.argv[1:])<|MERGE_RESOLUTION|>--- conflicted
+++ resolved
@@ -12,11 +12,8 @@
 
 import numpy as np
 import sys, glob
-<<<<<<< HEAD
 from ipi.utils.io import io_pdb
-=======
-from ipi.utils.io import *
->>>>>>> c7aba3af
+from ipi.utils.io import io_xyz
 from ipi.engine.beads import Beads
 from ipi.engine.cell import Cell
 from ipi.utils.depend import *
@@ -36,15 +33,11 @@
    while True:
       try:
          for i in range(nbeads):
-<<<<<<< HEAD
-            pos, cell = io_pdb.read_pdb(ipos[i])
-=======
             if (imode[i]=="xyz"):
-               pos=read_file(imode[i],ipos[i])
+               pos=io_pdb.read_pdb(imode[i],ipos[i])
                cell = Cell()
             else:
                pos, cell = read_file(imode[i],ipos[i])
->>>>>>> c7aba3af
             if natoms == 0:
                natoms = pos.natoms
                beads = Beads(natoms,nbeads)
@@ -53,11 +46,7 @@
       except EOFError: # finished reading files
          sys.exit(0)
 
-<<<<<<< HEAD
       io_pdb.print_pdb_path(beads, cell)
-=======
-      print_file_path("pdb",beads, cell)
->>>>>>> c7aba3af
       ifr+=1
 
 
