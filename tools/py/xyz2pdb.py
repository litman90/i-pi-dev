--- conflicted
+++ resolved
@@ -10,16 +10,9 @@
    mergebeadspdb.py prefix
 """
 
-<<<<<<< HEAD
-import numpy as np
-import sys, glob
-from ipi.utils.io import io_pdb
-from ipi.utils.io import io_xyz
-from ipi.engine.beads import Beads
-=======
+
 import sys
 from ipi.utils.io import read_file, print_file
->>>>>>> cf2b4446
 from ipi.utils.depend import *
 from ipi.utils.units import *
 
@@ -32,20 +25,12 @@
    ifr = 0
    while True:
       try:
-<<<<<<< HEAD
-         pos, cell = io_xyz.read_xyz(ipos, readcell=True)
-=======
          pos, cell = read_file("xyz", ipos, readcell=True)
->>>>>>> cf2b4446
          cell.array_pbc(pos.q)
       except EOFError: # finished reading files
          sys.exit(0)
-
-<<<<<<< HEAD
-      io_pdb.print_pdb(pos, cell)
-=======
+      
       print_file("pdb", pos, cell)
->>>>>>> cf2b4446
       ifr+=1
 
 
