#!/usr/bin/python
""" mergebeadspdb.py

Reads positions of individual beads from an i-PI run and 
assemles them in a pdb describing the ring polymer connectivity.

Assumes the input files are in pdb format names prefix.pos_*.pdb.

Syntax:
   mergebeadspdb.py prefix
"""

import numpy as np
import sys, glob
<<<<<<< HEAD
from ipi.utils.io import io_pdb
from ipi.utils.io import io_xyz
=======
from ipi.utils.io.backends.io_xyz import read_xyz
from ipi.utils.io.backends.io_pdb import print_pdb
>>>>>>> c7aba3af
from ipi.engine.beads import Beads
from ipi.utils.depend import *
from ipi.utils.units import *

def main(filename):

   ipos=open(filename,"r")
   
   natoms = 0
   ifr = 0
   while True:
      try:
<<<<<<< HEAD
         pos, cell = io_xyz.read_xyz(ipos, readcell=True)
=======
         pos, cell = read_xyz(ipos, readcell=True)
         cell.array_pbc(pos.q)
>>>>>>> c7aba3af
      except EOFError: # finished reading files
         sys.exit(0)

      io_pdb.print_pdb(pos, cell)
      ifr+=1


if __name__ == '__main__':
   main(*sys.argv[1:])<|MERGE_RESOLUTION|>--- conflicted
+++ resolved
@@ -12,13 +12,8 @@
 
 import numpy as np
 import sys, glob
-<<<<<<< HEAD
 from ipi.utils.io import io_pdb
 from ipi.utils.io import io_xyz
-=======
-from ipi.utils.io.backends.io_xyz import read_xyz
-from ipi.utils.io.backends.io_pdb import print_pdb
->>>>>>> c7aba3af
 from ipi.engine.beads import Beads
 from ipi.utils.depend import *
 from ipi.utils.units import *
@@ -31,12 +26,8 @@
    ifr = 0
    while True:
       try:
-<<<<<<< HEAD
          pos, cell = io_xyz.read_xyz(ipos, readcell=True)
-=======
-         pos, cell = read_xyz(ipos, readcell=True)
          cell.array_pbc(pos.q)
->>>>>>> c7aba3af
       except EOFError: # finished reading files
          sys.exit(0)
 
