#!/usr/bin/python
""" paraweights.py

Relies on the infrastructure of i-pi, so the ipi package should
be installed in the Python module directory, or the i-pi
main directory must be added to the PYTHONPATH environment variable.

Post-processes the output of a parallel-tempering simulation and
computes - for each output file that contains potential energy 
information - the log-weights that should be given to each 
line to re-weight the ensemble at a given target temperature. 
For each file, it also prints out the "global" weighing factor that
should be used to combine different PT replicas, based on a simple
estimate of the error based on 
Ceriotti, Brain, Riordan, Manolopoulos, Proc. Royal Soc. A 468 (2011)
and the assumption that the observable and the weight are un-correlated.
In computing the global weight, by default a certain number of steps
will be ignored.

It should be run in the same dyrectory as where i-pi was (or is being)
run, and simply fetches all information from the simulation input file.
Will create a series of (prefix)index_* files, each corresponding to the
data for replica 'index', and a (prefix)WEIGHTS file containing the
trajectory weights. 

Syntax:
   paraweights.py inputfile.xml [prefix] [temperature(K)] [skip]
"""

import sys
import re
import numpy as np
from ipi.utils.messages import verbosity, banner
from ipi.engine.outputs import *
from ipi.inputs.simulation import InputSimulation
<<<<<<< HEAD
from ipi.utils.io import io_xml
=======
from ipi.utils.io.inputs import io_xml
>>>>>>> cf2b4446
from ipi.utils.units import unit_to_internal
from ipi.utils.mathtools import logsumlog


def main(inputfile, prefix="PTW-", ttemp="300.0", skip="2000"):
   txtemp = ttemp
   ttemp = unit_to_internal("energy","kelvin",float(ttemp))
   skip = int(skip)
   
   # opens & parses the input file   
   ifile = open(inputfile,"r")
   verbosity.level="quiet"
   verbosity.lock = True
   xmlrestart = io_xml.xml_parse_file(ifile) # Parses the file.
   ifile.close()

   isimul = InputSimulation()
   isimul.parse(xmlrestart.fields[0][1])
   verbosity.level="quiet"
   banner()
   print "# Printing out temperature re-weighing factors for a parallel tempering simulation"   
   simul = isimul.fetch()

   if simul.mode != "paratemp":
      raise ValueError("Simulation does not look like a parallel tempering one.")

   # reconstructs the list of the property and trajectory files that have been output
   # and that should be re-ordered
   lprop = [ ] # list of property files
   ltraj = [ ] # list of trajectory files
   tlist = simul.paratemp.temp_list
   nsys = len(simul.syslist)
   for o in simul.outtemplate:
      if type(o) is CheckpointOutput:   # properties and trajectories are output per system
         pass
      elif type(o) is PropertyOutput:
         nprop =  []
         isys=0
         for s in simul.syslist:   # create multiple copies
            if s.prefix != "":
               filename = s.prefix+"_"+o.filename
            else: filename=o.filename
            ofilename = prefix+ ( ("%0" + str(int(1 + np.floor(np.log(len(simul.syslist))/np.log(10)))) + "d") % (isys) )+"_"+o.filename
            nprop.append( { "filename" : filename, "ofilename" : ofilename, "stride": o.stride,
                           "ifile" : open(filename, "r"), "ofile" : None
             } )
            isys+=1
         lprop.append(nprop)         

   ptfile=open("PARATEMP", "r")

   # these are variables used to compute the weighting factors 
   tprops=[]
   vfields=[]
   refpots=[]
   vunits=[]
   nw = []
   tw = [] 
   tw2 = []
   
   repot = re.compile(' ([0-9]*) *--> potential')
   reunit = re.compile('{(.*)}')
   
 
   # now reads files one frame at a time, and re-direct output to the appropriate location
   irep = np.zeros(nsys,int)
   while True:
      # reads one line from PARATEMP index file
      line=ptfile.readline()
      line = line.split()

      try:
         if len(line) == 0: raise EOFError

         step = int(line[0])
         irep[:] = line[1:]

         wk = 0
         for prop in lprop:
            for isys in range(nsys):
               sprop = prop[isys]
               if step % sprop["stride"] == 0: # property transfer
                  iline = sprop["ifile"].readline()
                  if len(iline)==0: raise EOFError
                  while iline[0] == "#":  # fast forward if line is a comment 
                     # checks if we have one single file with potential energies
                     rm=repot.search(iline)
                     if not (rm is None) and not (prop in tprops):
                        tprops.append(prop)
                        for p in prop:
                           p["ofile"] = open(p["ofilename"],"w")
                           p["ofile"].write("# column   1     --> ptlogweight: ln of re-weighing factor with target temperature %s K\n" % (txtemp) )
                        vfields.append(int(rm.group(1))-1)
                        refpots.append(np.zeros(nsys))
                        nw.append(np.zeros(nsys))
                        tw.append(np.zeros(nsys))
                        tw2.append(np.zeros(nsys))
                        rm=reunit.search(iline)
                        if rm: vunits.append(rm.group(1))
                        else: vunits.append("atomic_unit")                              
                     iline = sprop["ifile"].readline()                     
                  if prop in tprops: # do temperature weighing    
                     pot = unit_to_internal("energy", vunits[wk],float(iline.split()[vfields[wk]]))
                     ir = irep[isys]
                     if (nw[wk][ir]==0):
                        refpots[wk][ir]=pot # picks the first value as a reference potential to avoid insane absolute values of the logweight
                     temp = tlist[ir]
                     lw = (pot-refpots[wk][ir])*(1/temp-1/ttemp)
                     if step > skip: # computes trajectory weights avoiding the initial - possibly insane - values
                        if nw[wk][ir] ==0 :
                           tw[wk][ir] = lw
                           tw2[wk][ir] = lw
                        else:
                           tw[wk][ir] = logsumlog((tw[wk][ir],1),(lw,1))[0]
                           tw2[wk][ir] = logsumlog((tw2[wk][ir],1),(2*lw,1))[0]                     
                        nw[wk][ir] += 1
                     prop[ir]["ofile"].write("%15.7e\n" %(lw))
                     if isys == nsys-1: wk+=1
      except EOFError:
         # print out trajectory weights based on PRSA 2011, assuming that observables and weights are weakly correlated
         wk=0
         fpw = open(prefix+"WEIGHTS","w")
         fpw.write("# Global trajectory weights for temperature %s K\n" % (txtemp) )
         fpw.write("# Please cite M. Ceriotti, G. A. Brain, O. Riordan, D.E. Manolopoulos, "+
                   "The inefficiency of re-weighted sampling and the curse of system size in high-order path integration. "+
                   "Proceedings of the Royal Society A, 468(2137), 2-17  (2011) \n" )      
         for prop in lprop:
            if prop in tprops:
               for ir in range(nsys):
                  fpw.write("%s   %15.7e \n" % (prop[ir]["ofilename"], 1.0/(np.exp(tw2[wk][ir]-2*tw[wk][ir])*nw[wk][ir])  )  )
               wk+=1
         break

if __name__ == '__main__':
   main(*sys.argv[1:])<|MERGE_RESOLUTION|>--- conflicted
+++ resolved
@@ -33,11 +33,7 @@
 from ipi.utils.messages import verbosity, banner
 from ipi.engine.outputs import *
 from ipi.inputs.simulation import InputSimulation
-<<<<<<< HEAD
-from ipi.utils.io import io_xml
-=======
 from ipi.utils.io.inputs import io_xml
->>>>>>> cf2b4446
 from ipi.utils.units import unit_to_internal
 from ipi.utils.mathtools import logsumlog
 
