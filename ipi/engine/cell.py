"""Classes which deal with the system box.

Used for implementing the minimum image convention.
"""

# This file is part of i-PI.
# i-PI Copyright (C) 2014-2015 i-PI developers
# See the "licenses" directory for full license information.


import numpy as np

from ipi.utils.depend import *
from ipi.utils.mathtools import *
from ipi.utils import units


__all__ = ['Cell']


class Cell(dobject):
   """Base class to represent the simulation cell in a periodic system.

   This class has the base attributes required for either flexible or
   isotropic cell dynamics. Uses an upper triangular lattice vector matrix to
   represent the cell.

   Depend objects:
      h: An array giving the lattice vector matrix.
      ih: An array giving the inverse of the lattice vector matrix.
      V: The volume of the cell.
   """

   def __init__(self, h=None):
      """Initialises base cell class.

      Args:
         h: Optional array giving the initial lattice vector matrix. The
            reference cell matrix is set equal to this. Must be an upper
            triangular 3*3 matrix. Defaults to a 3*3 zeroes matrix.
      """

      if h is None:
         h = np.zeros((3,3), float)
         
      dself = self.dd
<<<<<<< HEAD
      
      dself.h = depend_array(name = 'h', value = h)
      dself.ih = depend_array(name = "ih", value = np.zeros((3,3),float),
            func=self.get_ih, dependencies=[dself.h])
      dself.V = depend_value(name = 'V', func=self.get_volume,
            dependencies=[dself.h])      
=======

      dself.h = depend_array(name='h', value=h)
      dself.ih = depend_array(name="ih", value=np.zeros((3,3),float),
            func=self.get_ih, dependencies=[dself.h])
      dself.V = depend_value(name='V', func=self.get_volume,
            dependencies=[dself.h])
>>>>>>> cb455d0f

   def copy(self):
      return Cell(depstrip(self.h).copy())

   def get_ih(self):
      """Inverts the lattice vector matrix."""

      return invert_ut3x3(self.h)

   def get_volume(self):
      """Calculates the volume of the system box."""

      return det_ut3x3(self.h)

   def apply_pbc(self, atom):
      """Uses the minimum image convention to return a particle to the
         unit cell.

      Args:
         atom: An Atom object.

      Returns:
         An array giving the position of the image that is inside the
         system box.
      """

      s = np.dot(self.ih,atom.q)


      for i in range(3):
         s[i] = s[i] - round(s[i])

      return np.dot(self.h,s)

   def array_pbc(self, pos):
      """Uses the minimum image convention to return a list of particles to the
         unit cell.

      Args:
         atom: An Atom object.

      Returns:
         An array giving the position of the image that is inside the
         system box.
      """

      s = depstrip(pos).copy()
      s.shape = (len(pos)/3,3)

      s = np.dot(depstrip(self.ih),s.T)
      s = s - np.round(s)

      s = np.dot(depstrip(self.h),s).T

      pos[:] = s.reshape((len(s)*3))

   def minimum_distance(self, atom1, atom2):
      """Takes two atoms and tries to find the smallest vector between two
      images.

      This is only rigorously accurate in the case of a cubic cell,
      but gives the correct results as long as the cut-off radius is defined
      as smaller than the smallest width between parallel faces even for
      triclinic cells.

      Args:
         atom1: An Atom object.
         atom2: An Atom object.

      Returns:
         An array giving the minimum distance between the positions of atoms
         atom1 and atom2 in the minimum image convention.
      """

      s = np.dot(self.ih,atom1.q-atom2.q)
      for i in range(3):
         s[i] -= round(s[i])
      return np.dot(self.h, s)<|MERGE_RESOLUTION|>--- conflicted
+++ resolved
@@ -44,21 +44,12 @@
          h = np.zeros((3,3), float)
          
       dself = self.dd
-<<<<<<< HEAD
-      
-      dself.h = depend_array(name = 'h', value = h)
-      dself.ih = depend_array(name = "ih", value = np.zeros((3,3),float),
-            func=self.get_ih, dependencies=[dself.h])
-      dself.V = depend_value(name = 'V', func=self.get_volume,
-            dependencies=[dself.h])      
-=======
 
       dself.h = depend_array(name='h', value=h)
       dself.ih = depend_array(name="ih", value=np.zeros((3,3),float),
             func=self.get_ih, dependencies=[dself.h])
       dself.V = depend_value(name='V', func=self.get_volume,
             dependencies=[dself.h])
->>>>>>> cb455d0f
 
    def copy(self):
       return Cell(depstrip(self.h).copy())
