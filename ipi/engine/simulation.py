--- conflicted
+++ resolved
@@ -259,25 +259,6 @@
             self.chk.store()
 
             stepthreads = []
-<<<<<<< HEAD
-            if self.mode == "static":
-                for s in self.syslist:
-                    s.mover.step(step=self.step)
-                pass
-            elif self.mode == "md" or self.mode == "paratemp":            
-                for s in self.syslist:
-                    # creates separate threads for the different systems
-                    #st = threading.Thread(target=s.ensemble.step, name=s.prefix, kwargs={"step":self.step})
-                    #st.daemon = True
-                    s.ensemble.step(step=self.step)
-                    #st.start()
-                    #stepthreads.append(st)
-
-                for st in stepthreads:
-                    while st.isAlive(): st.join(2.0)   # this is necessary as join() without timeout prevents main from receiving signals
-
-            if softexit.triggered: break # don't continue if we are about to exit!
-=======
             # steps through all the systems
             #for s in self.syslist:
             #   s.motion.step()
@@ -298,7 +279,6 @@
             if softexit.triggered:
                 # Don't continue if we are about to exit.
                 break
->>>>>>> 49c17ff4
 
             for o in self.outputs:
                 o.write()
