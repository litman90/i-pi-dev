--- conflicted
+++ resolved
@@ -180,7 +180,6 @@
          # must use multi-threading to avoid blocking in multi-system runs with WTE
          stepthreads = []
          for o in self.outputs:
-<<<<<<< HEAD
             if self.threaded:
                st = threading.Thread(target=o.write, name=o.filename)
                st.daemon = True
@@ -189,14 +188,6 @@
             else:
                o.write()
            
-=======
-            o.write()  # threaded output seems to cause random hang-ups. should make things properly thread-safe
-            #st = threading.Thread(target=o.write, name=o.filename)
-            #st.daemon = True
-            #st.start()
-            #stepthreads.append(st)
-
->>>>>>> fb3ef391
          for st in stepthreads:
             while st.isAlive(): st.join(2.0)   # this is necessary as join() without timeout prevents main from receiving signals
 
