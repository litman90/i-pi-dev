--- conflicted
+++ resolved
@@ -141,20 +141,13 @@
       self.forces = forces
       self.bias = bias
       self.nm = nm
-<<<<<<< HEAD
-      print "!!MUST ADD THE TERMS FROM BIAS!!"
-      dset(self,"pot",
-         depend_value(name='pot', func=self.get_pot,
-            dependencies=[ dget(cell,"V"), dget(self,"pext") ]))
-=======
-
->>>>>>> f0a7d9cd
+     
       dset(self,"kstress",
          depend_value(name='kstress', func=self.get_kstress,
-            dependencies=[ dget(beads,"q"), dget(beads,"qc"), dget(beads,"pc"), dget(forces,"f") ]))
+            dependencies=[ dget(beads,"q"), dget(beads,"qc"), dget(beads,"pc"), dget(forces,"f"), dget(bias, "f") ]))
       dset(self,"stress",
          depend_value(name='stress', func=self.get_stress,
-            dependencies=[ dget(self,"kstress"), dget(cell,"V"), dget(forces,"vir") ]))
+            dependencies=[ dget(self,"kstress"), dget(cell,"V"), dget(forces,"vir"), dget(bias, "vir") ]))
 
       if fixdof is None:
          self.mdof = float(self.beads.natoms)*3.0
@@ -174,12 +167,13 @@
       m = depstrip(self.beads.m)
       na3 = 3*self.beads.natoms
       fall = depstrip(self.forces.f)
+      ball = depstrip(self.bias.f)
 
       for b in range(self.beads.nbeads):
          for i in range(3):
             for j in range(i,3):
                kst[i,j] -= np.dot(q[b,i:na3:3] - qc[i:na3:3],
-                  fall[b,j:na3:3])
+                  fall[b,j:na3:3]+ball[b,j:na3:3])
 
       # NOTE: In order to have a well-defined conserved quantity, the Nf kT term in the
       # diagonal stress estimator must be taken from the centroid kinetic energy.
@@ -191,7 +185,7 @@
    def get_stress(self):
       """Calculates the internal stress tensor."""
 
-      return (self.kstress + self.forces.vir)/self.cell.V
+      return (self.kstress + self.forces.vir + self.bias.vir)/self.cell.V
 
    def pstep(self):
       """Dummy momenta propagator step."""
@@ -246,7 +240,7 @@
          self.pext = pext
       else: self.pext = 0.0
 
-   def bind(self, beads, nm, cell, forces, prng=None, fixdof=None):
+   def bind(self, beads, nm, cell, forces, bias=None, prng=None, fixdof=None):
       """Binds beads, cell and forces to the barostat.
 
       This takes a beads object, a cell object and a forcefield object and
@@ -264,7 +258,7 @@
          fixdof: The number of blocked degrees of freedom.
       """
 
-      super(BaroBZP, self).bind(beads, nm, cell, forces, prng, fixdof)
+      super(BaroBZP, self).bind(beads, nm, cell, forces, bias, prng, fixdof)
 
       # obtain the thermostat mass from the given time constant
       # note that the barostat temperature is nbeads times the physical T
@@ -315,7 +309,7 @@
       self.p += dthalf*3.0*( self.cell.V* ( press - self.beads.nbeads*self.pext ) +
                 Constants.kb*self.temp )
 
-      fc = np.sum(depstrip(self.forces.f),0)/self.beads.nbeads
+      fc = np.sum(depstrip(self.forces.f),0)/self.beads.nbeads +np.sum(depstrip(self.bias.f),0)/self.beads.nbeads 
       m = depstrip(self.beads.m3)[0]
       pc = depstrip(self.beads.pc)
 
@@ -324,7 +318,7 @@
       # again, these are tiny tiny terms so whatever.
       self.p += (dthalf2*np.dot(pc,fc/m) + dthalf3*np.dot(fc,fc/m)) * self.beads.nbeads
 
-      self.beads.p += depstrip(self.forces.f)*dthalf
+      self.beads.p += depstrip(self.forces.f)*dthalf + depstrip(self.bias.f)*dthalf
 
    def qcstep(self):
       """Propagates the centroid position and momentum and the volume."""
@@ -398,8 +392,8 @@
       if not stressext is None:
          self.stressext = stressext
       else: self.stressext = 0.0
-
-   def bind(self, beads, nm, cell, forces, prng=None, fixdof=None):
+            
+   def bind(self, beads, nm, cell, forces, bias=None, prng=None, fixdof=None):
       """Binds beads, cell and forces to the barostat.
 
          This takes a beads object, a cell object and a forcefield object and
@@ -417,7 +411,7 @@
          fixdof: The number of blocked degrees of freedom.
          """
 
-      super(BaroRGB, self).bind(beads, nm, cell, forces, prng, fixdof)
+      super(BaroRGB, self).bind(beads, nm, cell, forces, bias, prng, fixdof)
 
       # obtain the thermostat mass from the given time constant (1/3 of what used for the corresponding NPT case)
       # note that the barostat temperature is nbeads times the physical T
@@ -495,7 +489,8 @@
       self.p += dthalf*( self.cell.V* np.triu( self.stress - self.beads.nbeads*pi_ext ) +
                            Constants.kb*self.temp*L)
 
-      fc = np.sum(depstrip(self.forces.f),0).reshape(self.beads.natoms,3)/self.beads.nbeads
+      fc = ( np.sum(depstrip(self.forces.f),0).reshape(self.beads.natoms,3)/self.beads.nbeads + 
+             np.sum(depstrip(self.bias.f),0).reshape(self.beads.natoms,3)/self.beads.nbeads )
       fcTonm = (fc/depstrip(self.beads.m3)[0].reshape(self.beads.natoms,3)).T
       pc = depstrip(self.beads.pc).reshape(self.beads.natoms,3)
 
@@ -504,7 +499,7 @@
       # again, these are tiny tiny terms so whatever.
       self.p += np.triu(dthalf2*np.dot(fcTonm,pc) + dthalf3*np.dot(fcTonm,fc)) * self.beads.nbeads
 
-      self.beads.p += depstrip(self.forces.f)*dthalf
+      self.beads.p += depstrip(self.forces.f)*dthalf + depstrip(self.bias.f)*dthalf
 
    def qcstep(self):
       """Propagates the centroid position and momentum and the volume."""
