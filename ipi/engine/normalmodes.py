--- conflicted
+++ resolved
@@ -119,7 +119,7 @@
 
       if beads is None: beads = ensemble.beads
       if forces is None: forces = ensemble.forces
-      
+
       self.nbeads = beads.nbeads
       self.natoms = beads.natoms
 
@@ -166,19 +166,19 @@
       # finally, we mark the beads as those containing the set positions
       dget(self.beads, "q").update_man()
       dget(self.beads, "p").update_man()
-      
-      # forces can be converted in nm representation, but here it makes no sense to set up a sync mechanism, 
+
+      # forces can be converted in nm representation, but here it makes no sense to set up a sync mechanism,
       # as they always get computed in the bead rep
       if not self.forces is None: dset(self,"fnm", depend_array(name="fnm",
-         value=np.zeros((self.nbeads,3*self.natoms), float),func=(lambda : self.transform.b2nm(depstrip(self.forces.f)) ),    
+         value=np.zeros((self.nbeads,3*self.natoms), float),func=(lambda : self.transform.b2nm(depstrip(self.forces.f)) ),
             dependencies=[dget(self.forces,"f")] ) )
       else: # have a fall-back plan when we don't want to initialize a force mechanism, e.g. for ring-polymer initialization
-         
+
          dset(self,"fnm", depend_array(name="fnm",
          value=np.zeros((self.nbeads,3*self.natoms), float),
-         func=(lambda: depraise(ValueError("Cannot access NM forces when initializing the NM object without providing a force reference!") ) ),    
+         func=(lambda: depraise(ValueError("Cannot access NM forces when initializing the NM object without providing a force reference!") ) ),
             dependencies=[] ) )
-         
+
       # create path-frequencies related properties
       dset(self,"omegan",
          depend_value(name='omegan', func=self.get_omegan,
@@ -219,7 +219,6 @@
          depend_array(name="kstress",value=np.zeros((3,3), float),
             func=self.get_kstress,
                dependencies=[dget(self,"pnm"), dget(self.beads,"sm3"), dget(self, "nm_factor") ] ))
-<<<<<<< HEAD
 
       # spring energy, calculated in normal modes
       dset(self, "vspring",
@@ -242,20 +241,6 @@
             func=(lambda: self.transform.nm2b(depstrip(self.fspringnm))),
             dependencies = [dget(self, "fspringnm")]))
 
-=======
-               
-      # set up interface to get spring force (and possibly MTS++ second derivative correction)
-      dset(self,"fspringnm", depend_array(name="fsnm",
-         value=np.zeros((self.nbeads,3*self.natoms), float),func=self.get_fspringnm,      
-            dependencies=[dget(self,"qnm"), dget(self, "omegak")] ) )
-      dset(self,"fspring", depend_array(name="fs",
-         value=np.zeros((self.nbeads,3*self.natoms), float),
-         func=(lambda : self.transform.nm2b(depstrip(self.fspringnm)) ),
-         dependencies = [dget(self,"fspringnm")]) )
-         
-         
-      
->>>>>>> 72dde3d5
    def get_fspringnm(self):
       """Returns the spring force calculated in NM representation."""
 
