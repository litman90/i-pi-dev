--- conflicted
+++ resolved
@@ -314,11 +314,7 @@
       """
 
       super(NVTEnsemble,self).bind(beads, nm, cell, bforce, bbias, prng)
-<<<<<<< HEAD
-      
-=======
-
->>>>>>> 7200d8a2
+
       fixdof = len(self.fixatoms)*3*self.beads.nbeads
       if self.fixcom:
          fixdof += 3
