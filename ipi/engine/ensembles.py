--- conflicted
+++ resolved
@@ -332,13 +332,8 @@
             generation.
       """
 
-<<<<<<< HEAD
-      super(NVTEnsemble,self).bind(beads, nm, cell, bforce, prng)
-
-=======
       super(NVTEnsemble,self).bind(beads, nm, cell, bforce, bbias, prng)
       
->>>>>>> d2521e06
       fixdof = len(self.fixatoms)*3*self.beads.nbeads
       if self.fixcom:
          fixdof += 3
@@ -690,18 +685,11 @@
 
       self.ptime = self.ttime = 0
       self.qtime = -time.time()
-
-<<<<<<< HEAD
-      try:
-         self.rstep += 1
-         if (self.intraj.mode == "xyz"):
-=======
       
       while True:
        self.rstep += 1
        try:         
          if (self.intraj.mode == "xyz"):            
->>>>>>> d2521e06
             for b in self.beads:
                myatoms = read_xyz(self.rfile)
                myatoms.q *= unit_to_internal("length",self.intraj.units,1.0)
@@ -727,9 +715,6 @@
             softexit.trigger(" # Read single checkpoint")
        except EOFError:
          softexit.trigger(" # Finished reading re-run trajectory")
-<<<<<<< HEAD
-      if (step!=None and self.rstep<=step): self.step(step)
-=======
        if (step==None or self.rstep>step): break 
->>>>>>> d2521e06
+       
       self.qtime += time.time()