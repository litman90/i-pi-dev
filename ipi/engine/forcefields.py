--- conflicted
+++ resolved
@@ -228,45 +228,120 @@
     def __init__(self, latency=1.0, name="", pars=None, dopbc=True, interface=None):
         """Initialises FFSocket.
 
-<<<<<<< HEAD
-      Args:
-         latency: The number of seconds the socket will wait before updating
-            the client list.
-         name: The name of the forcefield.
-         pars: A dictionary used to initialize the forcefield, if required.
-            Of the form {'name1': value1, 'name2': value2, ... }.
-         dopbc: Decides whether or not to apply the periodic boundary conditions
-            before sending the positions to the client code.
-         interface: The object used to create the socket used to interact
-            with the client codes.
-      """
-
-      # a socket to the communication library is created or linked
-      super(FFSocket,self).__init__(latency, name, pars, dopbc)
-      if interface is None:
-         self.socket = InterfaceSocket()
-      else:
-         self.socket = interface
-      self.socket.requests = self.requests
-
-   def poll(self):
-      """Function to check the status of the client calculations."""
-
-      self.socket.poll()
-
-   def run(self):
-      """Spawns a new thread."""
-
-      self.socket.open()
-      super(FFSocket,self).run()
-
-   def stop(self):
-      """Closes the socket and the thread."""
-
-      super(FFSocket,self).stop()
-      if not self._thread is None:   # must wait until loop has ended before closing the socket
-         self._thread.join()
-      self.socket.close()
+        Args:
+           latency: The number of seconds the socket will wait before updating
+              the client list.
+           name: The name of the forcefield.
+           pars: A dictionary used to initialize the forcefield, if required.
+              Of the form {'name1': value1, 'name2': value2, ... }.
+           dopbc: Decides whether or not to apply the periodic boundary conditions
+              before sending the positions to the client code.
+           interface: The object used to create the socket used to interact
+              with the client codes.
+        """
+
+        # a socket to the communication library is created or linked
+        super(FFSocket, self).__init__(latency, name, pars, dopbc)
+        if interface is None:
+            self.socket = InterfaceSocket()
+        else:
+            self.socket = interface
+        self.socket.requests = self.requests
+
+    def poll(self):
+        """Function to check the status of the client calculations."""
+
+        self.socket.poll()
+
+    def run(self):
+        """Spawns a new thread."""
+
+        self.socket.open()
+        super(FFSocket, self).run()
+
+    def stop(self):
+        """Closes the socket and the thread."""
+
+        super(FFSocket, self).stop()
+        if self._thread is not None:
+            # must wait until loop has ended before closing the socket
+            self._thread.join()
+        self.socket.close()
+
+
+class FFLennardJones(ForceField):
+    """Basic fully pythonic force provider.
+
+    Computes LJ interactions without minimum image convention, cutoffs or
+    neighbour lists. Parallel evaluation with threads.
+
+    Attributes:
+        parameters: A dictionary of the parameters used by the driver. Of the
+            form {'name': value}.
+        requests: During the force calculation step this holds a dictionary
+            containing the relevant data for determining the progress of the step.
+            Of the form {'atoms': atoms, 'cell': cell, 'pars': parameters,
+                         'status': status, 'result': result, 'id': bead id,
+                         'start': starting time}.
+    """
+
+    def __init__(self, latency=1.0e-3, name="", pars=None, dopbc=False):
+        """Initialises FFLennardJones.
+
+        Args:
+           pars: Optional dictionary, giving the parameters needed by the driver.
+        """
+
+        # check input - PBCs are not implemented here
+        if dopbc:
+            raise ValueError("Periodic boundary conditions are not supported by FFLennardJones.")
+
+        # a socket to the communication library is created or linked
+        super(FFLennardJones, self).__init__(latency, name, pars, dopbc=False)
+        self.epsfour = float(self.pars["eps"]) * 4
+        self.sixepsfour = 6 * self.epsfour
+        self.sigma2 = float(self.pars["sigma"]) * float(self.pars["sigma"])
+
+    def poll(self):
+        """Polls the forcefield checking if there are requests that should
+        be answered, and if necessary evaluates the associated forces and energy."""
+
+        # We have to be thread-safe, as in multi-system mode this might get
+        # called by many threads at once.
+        self._threadlock.acquire()
+        try:
+            for r in self.requests:
+                if r["status"] == "Queued":
+                    r["status"] = "Running"
+                    self.evaluate(r)
+        finally:
+            self._threadlock.release()
+
+    def evaluate(self, r):
+        """Just a silly function evaluating a non-cutoffed, non-pbc and
+        non-neighbour list LJ potential."""
+
+        q = r["pos"].reshape((-1, 3))
+        nat = len(q)
+
+        v = 0.0
+        f = np.zeros(q.shape)
+        for i in range(1, nat):
+            dij = q[i] - q[:i]
+            rij2 = (dij**2).sum(axis=1)
+
+            x6 = (self.sigma2 / rij2)**3
+            x12 = x6**2
+
+            v += (x12 - x6).sum()
+            dij *= (self.sixepsfour * (2.0*x12 - x6) / rij2)[:,np.newaxis]
+            f[i] += dij.sum(axis=0)
+            f[:i] -= dij
+
+        v *= self.epsfour
+
+        r["result"] = [v, f.reshape(nat*3), np.zeros((3,3), float), ""]
+        r["status"] = "Done"
 
 class FFEinstein(ForceField):
    """Einstein crystal harmonic reference potential
@@ -332,121 +407,5 @@
       d = q-self.xref
       mf = np.dot(self.H, d)
             
-      r["result"] = [ 0.5*np.dot(d,mf), -mf, np.zeros((3,3),float), ""]
-      r["status"] = "Done"
-=======
-        Args:
-           latency: The number of seconds the socket will wait before updating
-              the client list.
-           name: The name of the forcefield.
-           pars: A dictionary used to initialize the forcefield, if required.
-              Of the form {'name1': value1, 'name2': value2, ... }.
-           dopbc: Decides whether or not to apply the periodic boundary conditions
-              before sending the positions to the client code.
-           interface: The object used to create the socket used to interact
-              with the client codes.
-        """
-
-        # a socket to the communication library is created or linked
-        super(FFSocket, self).__init__(latency, name, pars, dopbc)
-        if interface is None:
-            self.socket = InterfaceSocket()
-        else:
-            self.socket = interface
-        self.socket.requests = self.requests
-
-    def poll(self):
-        """Function to check the status of the client calculations."""
-
-        self.socket.poll()
-
-    def run(self):
-        """Spawns a new thread."""
-
-        self.socket.open()
-        super(FFSocket, self).run()
-
-    def stop(self):
-        """Closes the socket and the thread."""
-
-        super(FFSocket, self).stop()
-        if self._thread is not None:
-            # must wait until loop has ended before closing the socket
-            self._thread.join()
-        self.socket.close()
-
-
-class FFLennardJones(ForceField):
-    """Basic fully pythonic force provider.
-
-    Computes LJ interactions without minimum image convention, cutoffs or
-    neighbour lists. Parallel evaluation with threads.
-
-    Attributes:
-        parameters: A dictionary of the parameters used by the driver. Of the
-            form {'name': value}.
-        requests: During the force calculation step this holds a dictionary
-            containing the relevant data for determining the progress of the step.
-            Of the form {'atoms': atoms, 'cell': cell, 'pars': parameters,
-                         'status': status, 'result': result, 'id': bead id,
-                         'start': starting time}.
-    """
-
-    def __init__(self, latency=1.0e-3, name="", pars=None, dopbc=False):
-        """Initialises FFLennardJones.
-
-        Args:
-           pars: Optional dictionary, giving the parameters needed by the driver.
-        """
-
-        # check input - PBCs are not implemented here
-        if dopbc:
-            raise ValueError("Periodic boundary conditions are not supported by FFLennardJones.")
-
-        # a socket to the communication library is created or linked
-        super(FFLennardJones, self).__init__(latency, name, pars, dopbc=False)
-        self.epsfour = float(self.pars["eps"]) * 4
-        self.sixepsfour = 6 * self.epsfour
-        self.sigma2 = float(self.pars["sigma"]) * float(self.pars["sigma"])
-
-    def poll(self):
-        """Polls the forcefield checking if there are requests that should
-        be answered, and if necessary evaluates the associated forces and energy."""
-
-        # We have to be thread-safe, as in multi-system mode this might get
-        # called by many threads at once.
-        self._threadlock.acquire()
-        try:
-            for r in self.requests:
-                if r["status"] == "Queued":
-                    r["status"] = "Running"
-                    self.evaluate(r)
-        finally:
-            self._threadlock.release()
-
-    def evaluate(self, r):
-        """Just a silly function evaluating a non-cutoffed, non-pbc and
-        non-neighbour list LJ potential."""
-
-        q = r["pos"].reshape((-1, 3))
-        nat = len(q)
-
-        v = 0.0
-        f = np.zeros(q.shape)
-        for i in range(1, nat):
-            dij = q[i] - q[:i]
-            rij2 = (dij**2).sum(axis=1)
-
-            x6 = (self.sigma2 / rij2)**3
-            x12 = x6**2
-
-            v += (x12 - x6).sum()
-            dij *= (self.sixepsfour * (2.0*x12 - x6) / rij2)[:,np.newaxis]
-            f[i] += dij.sum(axis=0)
-            f[:i] -= dij
-
-        v *= self.epsfour
-
-        r["result"] = [v, f.reshape(nat*3), np.zeros((3,3), float), ""]
-        r["status"] = "Done"
->>>>>>> 49c17ff4
+      r["result"] = [ self.vref + 0.5*np.dot(d,mf), -mf, np.zeros((3,3),float), ""]
+      r["status"] = "Done"