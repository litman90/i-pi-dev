--- conflicted
+++ resolved
@@ -146,11 +146,7 @@
       return newreq
 
    def poll(self):
-<<<<<<< HEAD
       """ Polls the forcefield object to check if it has finished. """
-=======
-      """Dummy function to check job status."""
->>>>>>> 8aa20d05
 
       for r in self.requests:
          if r["status"] == "Queued":
