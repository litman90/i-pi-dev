--- conflicted
+++ resolved
@@ -9,10 +9,6 @@
 # See the "licenses" directory for full license information.
 
 
-<<<<<<< HEAD
-
-=======
->>>>>>> 78155943
 import time
 import threading
 
@@ -32,21 +28,12 @@
 class ForceRequest(dict):
     """An extension of the standard Python dict class which only has a == b
     if a is b == True, rather than if the elements of a and b are identical.
-<<<<<<< HEAD
 
     Standard dicts are checked for equality if elements have the same value.
     Here I only care if requests are instances of the very same object.
     This is useful for the `in` operator, which uses equality to test membership.
     """
 
-=======
-
-    Standard dicts are checked for equality if elements have the same value.
-    Here I only care if requests are instances of the very same object.
-    This is useful for the `in` operator, which uses equality to test membership.
-    """
-
->>>>>>> 78155943
     def __eq__(self, y):
         """Overwrites the standard equals function."""
         return self is y
@@ -174,7 +161,6 @@
 
     def release(self, request):
         """Shuts down the client code interface thread.
-<<<<<<< HEAD
 
         Args:
             request: The id of the job to release.
@@ -225,58 +211,6 @@
         """ Takes care of cleaning up upon softexit """
 
         self.stop()
-=======
->>>>>>> 78155943
-
-        Args:
-            request: The id of the job to release.
-        """
-
-        """Frees up a request."""
-
-        self._threadlock.acquire()
-        try:
-            if request in self.requests:
-                try:
-                    self.requests.remove(request)
-                except ValueError:
-                    print "failed removing request", id(request), ' ',
-                    print [id(r) for r in self.requests], "@", threading.currentThread()
-                    raise
-        finally:
-            self._threadlock.release()
-
-    def stop(self):
-        """Dummy stop method."""
-
-        self._doloop[0] = False
-        for r in self.requests:
-            r["status"] = "Exit"
-
-    def run(self):
-        """Spawns a new thread.
-
-        Splits the main program into two threads, one that runs the polling loop
-        which updates the client list, and one which gets the data.
-
-        Raises:
-            NameError: Raised if the polling thread already exists.
-        """
-
-        if not self._thread is None:
-            raise NameError("Polling thread already started")
-
-        self._doloop[0] = True
-        self._thread = threading.Thread(target=self._poll_loop, name="poll_" + self.name)
-        self._thread.daemon = True
-        self._thread.start()
-        softexit.register_function(self.softexit)
-        softexit.register_thread(self._thread, self._doloop)
-
-    def softexit(self):
-        """ Takes care of cleaning up upon softexit """
-
-        self.stop()
 
 
 class FFSocket(ForceField):
