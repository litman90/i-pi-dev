"""Contains the class that deals with storing the state of a physical system.

Contains code used to hold the information which represents the state of
a system, including the particle positions and momenta, and the
forcefields which govern the interaction potential.
"""

# This file is part of i-PI.
# i-PI Copyright (C) 2014-2015 i-PI developers
# See the "licenses" directory for full license information.


import os.path
import sys
import time

import numpy as np

from ipi.utils.depend import *
from ipi.utils.units  import *
from ipi.utils.prng   import *
from ipi.utils.io     import *
from ipi.utils.io.inputs.io_xml import *
from ipi.utils.messages import verbosity, info
from ipi.utils.softexit import softexit
from ipi.engine.atoms import *
from ipi.engine.cell import *
from ipi.engine.forces import Forces
from ipi.engine.properties import Properties, Trajectories


__all__ = ['System']


class System(dobject):
   """Physical system object.

   Contains all the phsyical information. Also handles stepping and output.

   Attributes:
      beads: A beads object giving the atom positions.
      cell: A cell object giving the system box.
      fcomp: A list of force components that must act on each replica
      bcomp: A list of bias components that must act on each replica
      forces: A Forces object that actually compute energy and forces
      bias: A Forces object that compute the bias components
      ensemble: An ensemble object giving the objects necessary for producing
         the correct ensemble.
      outputs: A list of output objects that should be printed during the run
      nm:  A helper object dealing with normal modes transformation
      properties: A property object for dealing with property output.
      trajs: A trajectory object for dealing with trajectory output.
      init: A class to deal with initializing the system.
      simul: The parent simulation object.
   """

   def __init__(self, init, beads, nm, cell, fcomponents, bcomponents=[], ensemble=None, mover=None, prefix=""):
      """Initialises System class.

      Args:
         init: A class to deal with initializing the system.
         beads: A beads object giving the atom positions.
         cell: A cell object giving the system box.
         fcomponents: A list of force components that are active for each
            replica of the system.
         bcomponents: A list of force components that are considered as bias, and act on each 
            replica of the system.
         ensemble: An ensemble object giving the objects necessary for
            producing the correct ensemble.
         nm: A class dealing with path NM operations.
         prefix: A string used to differentiate the output files of different
            systems.
      """

      info(" # Initializing system object ", verbosity.low )
      self.prefix = prefix
      self.init = init      
      self.ensemble = ensemble
      self.mover = mover
      self.beads = beads
      self.cell = cell
      self.nm = nm

      self.fcomp = fcomponents
      self.forces = Forces()

      self.bcomp = bcomponents
      self.bias = Forces()


      self.properties = Properties()
      self.trajs = Trajectories()

   def bind(self, simul):
      """Calls the bind routines for all the objects in the system."""

      self.simul = simul # keeps a handle to the parent simulation object

      # binds important computation engines
      self.nm.bind(self.beads, self.ensemble)
<<<<<<< HEAD
      self.forces.bind(self.beads, self.cell, self.fcomp, self.simul.fflist)
      
      self.bias.bind(self.beads, self.cell, self.bcomp, self.simul.fflist)
      
=======
      self.forces.bind(self.beads, self.cell, self.fproto, self.simul.fflist)

      self.bias.bind(self.beads, self.cell, self.bproto, self.simul.fflist)

>>>>>>> fb3ef391
      self.ensemble.bind(self.beads, self.nm, self.cell, self.forces, self.bias, self.prng)
      self.mover.bind(self.beads, self.nm, self.cell, self.forces, self.bias, self.prng)

      self.init.init_stage2(self)

      # binds output management objects
      self.properties.bind(self)
      self.trajs.bind(self)<|MERGE_RESOLUTION|>--- conflicted
+++ resolved
@@ -98,17 +98,10 @@
 
       # binds important computation engines
       self.nm.bind(self.beads, self.ensemble)
-<<<<<<< HEAD
       self.forces.bind(self.beads, self.cell, self.fcomp, self.simul.fflist)
       
       self.bias.bind(self.beads, self.cell, self.bcomp, self.simul.fflist)
       
-=======
-      self.forces.bind(self.beads, self.cell, self.fproto, self.simul.fflist)
-
-      self.bias.bind(self.beads, self.cell, self.bproto, self.simul.fflist)
-
->>>>>>> fb3ef391
       self.ensemble.bind(self.beads, self.nm, self.cell, self.forces, self.bias, self.prng)
       self.mover.bind(self.beads, self.nm, self.cell, self.forces, self.bias, self.prng)
 
