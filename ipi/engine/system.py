--- conflicted
+++ resolved
@@ -97,16 +97,6 @@
       self.simul = simul # keeps a handle to the parent simulation object
 
       # binds important computation engines
-<<<<<<< HEAD
-      self.forces.bind(self.beads, self.cell, self.fcomp, self.simul.fflist)
-      
-      self.bias.bind(self.beads, self.cell, self.bcomp, self.simul.fflist)
-      
-      self.nm.bind(self.ensemble, self.beads, self.forces)
-      deppipe(self.nm, "omegan2", self.forces, "omegan2")
-      self.ensemble.bind(self.beads, self.nm, self.cell, self.forces, self.bias, self.prng)
-      self.mover.bind(self.beads, self.nm, self.cell, self.forces, self.bias, self.prng)
-=======
       self.nm.bind(self.beads, self.ensemble, self.mover)
       self.forces.bind(self.beads, self.cell, self.fcomp, self.simul.fflist)
       
@@ -114,7 +104,6 @@
 
       self.ensemble.bind(self.beads, self.nm, self.cell, self.forces, self.bias)   
       self.mover.bind(self.ensemble, self.beads, self.nm, self.cell, self.forces, self.prng)
->>>>>>> cb455d0f
 
       self.init.init_stage2(self)
 
