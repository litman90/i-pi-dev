"""Holds the class which computes important properties of the system, and
prepares them for output.
"""

# This file is part of i-PI.
# i-PI Copyright (C) 2014-2015 i-PI developers
# See the "licenses" directory for full license information.


import os

import numpy as np

from ipi.utils.messages import verbosity, info, warning
from ipi.utils.depend import *
from ipi.utils.units import Constants, unit_to_internal, unit_to_user
from ipi.utils.mathtools import logsumlog, h2abc_deg
import ipi.utils.io as io
from ipi.utils.io.inputs import io_xml
from ipi.engine.atoms import *
from ipi.engine.cell import *
from ipi.engine.ensembles import *
from ipi.engine.forces import *


__all__ = ['Properties', 'Trajectories', 'getkey', 'getall', 'help_latex']


def getkey(pstring):
   """Strips units and argument lists from a property/trajectory keyword.

   Args:
      pstring: The string input by the user that specifies an output,
         which in general will specify units and argument lists.

   Returns: A string giving the keyword for the property, stripped of the
      argument lists and units key words.
   """

   pa = pstring.find('(')
   if pa < 0:
      pa = len(pstring)
   pu = pstring.find('{')
   if pu < 0:
      pu = len(pstring)
   return pstring[0:min(pa,pu)].strip()

def getall(pstring):
   """Returns the keyword, units and argument list separately.

   Args:
      pstring: The string input by the user that specifies an output,
         which in general will specify units and argument lists.

   Returns: A tuple giving the keyword for the property, and its units
      argument list and key word argument list.
   """

   unit = ""
   arglist = ()
   kwarglist = {}
   unstart = len(pstring)
   argstart = unstart

   if '}' in pstring:
      # the property has a user-defined unit
      unstart = pstring.find('{')
      unstop = pstring.find('}', unstart)
      if unstop == -1:
         raise ValueError("Incorrect format in units specification " + pstring)
      unit = pstring[unstart+1:unstop]
   if '(' in pstring:
      # If the property has additional arguments
      argstart = pstring.find('(')
      argstop = pstring.find(')', argstart)
      if argstop == -1:
         raise ValueError("Incorrect format in argument list " + pstring)

      argstr = pstring[argstart:argstop+1]
      arglist = io_xml.read_tuple(argstr, delims="()", split=";", arg_type=str)
      for arg in arglist:
         # If a keyword argument is used
         equals = arg.find('=')
         if equals >= 0:
            kwarglist[arg[0:equals].strip()] = arg[equals+1:].strip()
            arglist = tuple(a for a in arglist if not a == arg)

   pstring = pstring[0:min(unstart,argstart)].strip() # strips the arguments from pstring name

   return (pstring, unit, arglist, kwarglist)

def help_latex(idict, standalone=True):
   """Function to generate a LaTeX formatted string.

   Can be used in the manual to list the different available outputs.

   Args:
      idict: Either property_dict or traj_dict, to be used to
         generate the help file.
      standalone: A boolean giving whether the latex file produced will be a
         stand-alone document, or will be intended as a section of a larger
         document with cross-references between the different sections.

   Returns:
      A LaTeX formatted string.
   """

   rstr = ""
   if standalone:
      #assumes that it is a stand-alone document, so must have document
      #options.
      rstr += r"\documentclass[12pt,fleqn]{report}"
      rstr += r"""
\usepackage{etoolbox}
\usepackage{suffix}

\newcommand{\ipiitem}[3]{%
\ifblank{#1}{}{\ifstrequal{#1}{\underline{}}{}{
{\noindent\textbf{#1}:\rule{0.0pt}{1.05\baselineskip}\quad}}}% uses a strut to add a bit of vertical space
{#2}\parskip=0pt\par
\ifblank{#3}{}%
{ {\hfill\raggedleft\textit{\small #3}\par} }
}
"""
      rstr += "\n\\begin{document}\n"
      rstr += "The following are the different allowable ouputs:\n\\par"

   for out in sorted(idict):
      rstr += "\\ipiitem{" + out + "}"
      if "longhelp" in idict[out]:
         rstr += "{" + idict[out]['longhelp'] +"}"
      else:
         rstr += "{" + idict[out]['help'] +"}"

      #see if there are additional attributes to print out
      xstr = ""
      if "dimension" in idict[out] and  idict[out]['dimension'] != "undefined": #doesn't print out dimension if not necessary.
         xstr += "dimension: " + idict[out]['dimension'] + '; '
      if "size" in idict[out]:
         xstr += "size: " + str(idict[out]['size']) +"; "
      rstr += "{" + xstr + "}"

   if standalone:
      #ends the created document if it is not part of a larger document
      rstr += "\\end{document}"

   # Some escape characters are necessary for the proper latex formatting
   rstr = rstr.replace('_', '\\_')
   rstr = rstr.replace('\\\\_', '\\_')
   rstr = rstr.replace('...', '\\ldots ')
   rstr = rstr.replace('<', '$<$')
   rstr = rstr.replace('>', '$>$')
   rstr = rstr.replace('[', '$[$')
   rstr = rstr.replace(']', '$]$')

   return rstr


class Properties(dobject):
   """A proxy to compute and output properties of the system.

   Takes the fundamental properties calculated during the simulation, and
   prepares them for output. It also contains simple algorithms to calculate
   other properties not calculated during the simulation itself, so that
   these can also be output.

   Attributes:
      fd_delta: A float giving the size of the finite difference
         parameter used in the Yamamoto kinetic energy estimator. Defaults
         to _DEFAULT_FINDIFF.
      _DEFAULT_FDERROR: A float giving the size of the minimum precision
         allowed for the finite difference calculation in the Yamamoto kinetic
         energy estimator.
      _DEFAULT_MINFID: A float giving the maximum displacement in the Yamamoto
         kinetic energy estimator.
      dbeads: A dummy Beads object used in the Yamamoto kinetic energy
         estimator.
      dforces: A dummy Forces object used in the Yamamoto kinetic energy
         estimator.
      system: The System object containing the data to be output.
      ensemble: An ensemble object giving the objects necessary for producing
         the correct ensemble.
      beads: A beads object giving the atoms positions.
      nm: A normal modes object giving the normal mode representation.
      cell: A cell object giving the system box.
      forces: A forcefield object giving the force calculator for each
         replica of the system.
      property_dict: A dictionary containing all the properties that can be
         output.
   """

   _DEFAULT_FINDIFF = 1e-5
   _DEFAULT_FDERROR = 1e-9
   _DEFAULT_MINFID = 1e-12

   def __init__(self):
      """Initialises Properties."""

      self.property_dict = {
      "step": {       "dimension" : "number",
                      "help" : "The current simulation time step.",
                      'func': (lambda: (1 + self.simul.step))},
      "time": {       "dimension": "time",
                      "help": "The elapsed simulation time.",
                      'func': (lambda: (1 + self.simul.step)*self.motion.dt)},
      "temperature": {"dimension": "temperature",
                      "help": "The current temperature, as obtained from the MD kinetic energy.",
                      "longhelp" : """The current temperature, as obtained from the MD kinetic energy of the (extended)
                                      ring polymer. Takes optional arguments 'atom', 'bead' or 'nm'.  'atom' can be either an
                                      atom label or an index (zero-based) to specify which species or individual atom
                                      to output the temperature of. If not specified, all atoms are used and averaged.
                                      'bead' or 'nm' specify whether the temperature should be computed for a single bead
                                      or normal mode.""",
                      'func': self.get_temp },
      "density": {    "dimension": "density",
                      "help": "The mass density of the physical system.",
                      'func': (lambda: self.beads.m.sum()/self.cell.V)},
      "volume": {     "dimension": "volume",
                      "help": "The volume of the cell box.",
                      'func': (lambda: self.cell.V) },
      "cell_h": {    "dimension" : "length",
                      "help": "The simulation cell as a matrix. Returns the 6 non-zero components in the form [xx, yy, zz, xy, xz, yz].",
                      "size": 6,
                      "func": (lambda: self.tensor2vec(self.cell.h))},
      "cell_abcABC": {"dimension" : "undefined",
                      "help": "The lengths of the cell vectors and the angles between them in degrees as a list of the form [a, b, c, A, B, C]",
                      "longhelp": """The lengths of the cell vectors and the angles between them in degrees as a list of the
                      form [a, b, c, A, B, C], where A is the angle between the sides of length b and c in degrees, and B and C
                      are defined similarly. Since the output mixes different units, a, b and c can only be output in bohr.""",
                      "size": 6,
                      'func': (lambda: np.asarray(h2abc_deg(self.cell.h)))},
      "conserved": {  "dimension": "energy",
                      "help": "The value of the conserved energy quantity per bead.",
                      'func': (lambda: self.ensemble.econs/float(self.beads.nbeads))},
      "ensemble_temperature":  {  "dimension": "temperature",
                       "help" : "The target temperature for the current ensemble",
                       "func": (lambda: self.ensemble.temp) },
#      "ensemble_bias":  {  "dimension": "energy",
#                       "help" : "The bias applied to the current ensemble",
#                       "func": (lambda: self.ensemble.bias) },
#      "ensemble_logweight":  {  "dimension": "",
#                       "help" : "The (log) weight of the configuration in the biassed ensemble",
#                       "func": (lambda: self.ensemble.bias/(Constants.kb*self.ensemble.temp)) },
      "potential": {  "dimension" : "energy",
                      "help" : "The physical system potential energy.",
                      "longhelp": """The physical system potential energy. With the optional argument 'bead'
                         will print the potential associated with the specified bead.""",
                      'func': (lambda bead="-1": self.forces.pot/self.beads.nbeads if int(bead)<0 else self.forces.pots[int(bead)])},
      "potential_opsc": {  "dimension" : "energy",
                      "help" : "The physical system potential energy calculated by operator method for suzuki-chin propagator.",
                      "longhelp": """The physical system potential energy. With the optional argument 'bead'
                         will print the potential associated with the specified bead.""",
                      'func': (lambda: 2.0/self.beads.nbeads*sum(self.forces.pots[int(k)] for k in range(0,self.beads.nbeads,2)) )},
      "potential_tdsc": {  "dimension" : "energy",
                      "help" : "The physical system potential energy calculated by thermodynamic method calculated for suzuki-chin propagator.",
                      "longhelp": """The physical system potential energy. With the optional argument 'bead'
                         will print the potential associated with the specified bead.""",
                      'func': self.get_scpottd},
      "pot_component": {  "dimension" : "energy",
                      "help": "The contribution to the system potential from one of the force components. ",
                       "longhelp":  """The contribution to the system potential from one of the force components. Takes one mandatory
                         argument index (zero-based) that indicates which component of the potential must be returned. The optional argument 'bead'
                         will print the potential associated with the specified bead. If the potential is weighed, the weight will be applied. """,
                      'func': (lambda index, bead="-1": self.forces.pots_component(int(index)).sum()/self.beads.nbeads if int(bead)<0 else self.forces.pots_component(int(index))[int(bead)] ) },
      "pot_component_raw": {  "dimension" : "energy",
                      "help": "The contribution to the system potential from one of the force components. ",
                       "longhelp":  """The contribution to the system potential from one of the force components. Takes one mandatory
                         argument index (zero-based) that indicates which component of the potential must be returned. The optional argument 'bead'
                         will print the potential associated with the specified bead. Potential weights will not be applied. """,
                      'func': (lambda index, bead="-1": self.forces.pots_component(int(index),False).sum()/self.beads.nbeads if int(bead)<0 else self.forces.pots_component(int(index),False)[int(bead)] ) },            
      "forcemod": {  "dimension" : "force",
                      "help" : "The modulus of the force.",
                      "longhelp": """The modulus of the force. With the optional argument 'bead'
                         will print the force associated with the specified bead.""",
                      'func': (lambda bead="-1": np.linalg.norm(self.forces.f)/self.beads.nbeads if int(bead)<0 else np.linalg.norm(self.forces.f[int(bead)]))},
      "spring": {     "dimension" : "energy",
                      "help": "The total spring potential energy between the beads of all the ring polymers in the system.",
                      'func': (lambda: self.beads.vpath*self.nm.omegan2/self.beads.nbeads)},
      "kinetic_md":  {"dimension" : "energy",
                      "help": "The kinetic energy of the (extended) classical system.",
                       "longhelp" : """The kinetic energy of the (extended) classical system.
                       Takes optional arguments 'atom', 'bead' or 'nm'.  'atom' can be either an
                       atom label or an index (zero-based) to specify which species or individual atom
                       to output the kinetic energy of. If not specified, all atoms are used and averaged.
                       'bead' or 'nm' specify whether the kinetic energy should be computed for a single bead
                       or normal mode. If not specified, all atoms/beads/nm are used.""",
                      'func': self.get_kinmd},
      "kinetic_cv":  {"dimension" : "energy",
                      "help": "The centroid-virial quantum kinetic energy of the physical system.",
                      "longhelp": """The centroid-virial quantum kinetic energy of the physical system.
                      Takes an argument 'atom', which can be either an atom label or index (zero based)
                      to specify which species to find the kinetic energy of. If not specified, all atoms are used.""",
                      'func': self.get_kincv},
      "kinetic_td":  {"dimension" : "energy",
                      "help": "The primitive quantum kinetic energy of the physical system.",
                      "longhelp": """The primitive quantum kinetic energy of the physical system.
                      Takes an argument 'atom', which can be either an atom label or index (zero based)
                      to specify which species to find the kinetic energy of. If not specified, all atoms are used.""",
                      'func': self.get_kintd},
      "kinetic_tdsc":  {"dimension" : "energy",
                      "help": "The centroid-virial quantum kinetic energy of the physical system for suzuki-chin propagator.",
                      "longhelp": """The centroid-virial quantum kinetic energy of the physical system.
                      Takes an argument 'atom', which can be either an atom label or index (zero based)
                      to specify which species to find the kinetic energy of. If not specified, all atoms are used.""",
                      'func': self.get_sckintd},
      "kinetic_opsc":  {"dimension" : "energy",
                      "help": "The centroid-virial quantum kinetic energy of the physical system for suzuki-chin propagator.",
                      "longhelp": """The centroid-virial quantum kinetic energy of the physical system.
                      Takes an argument 'atom', which can be either an atom label or index (zero based)
                      to specify which species to find the kinetic energy of. If not specified, all atoms are used.""",
                      'func': self.get_sckinop},
      "kinetic_tens":{"dimension" : "energy",
                      "help" : "The centroid-virial quantum kinetic energy tensor of the physical system.",
                      "longhelp" : """The centroid-virial quantum kinetic energy tensor of the physical system.
                      Returns the 6 independent components in the form [xx, yy, zz, xy, xz, yz]. Takes an
                      argument 'atom', which can be either an atom label or index (zero based) to specify
                      which species to find the kinetic tensor components of. If not specified, all atoms are used.""",
                      "size" : 6,
                      "func" : self.get_ktens},
      "kinetic_ij":  {"dimension" : "energy",
                      "help" : "The centroid-virial off-diagonal quantum kinetic energy tensor of the physical system.",
                      "longhelp" : """The centroid-virial off-diagonal quantum kinetic energy tensor of the physical system.
                      This computes the cross terms between atoms i and atom j, whose average is  <p_i*p_j/(2*sqrt(m_i*m_j))>.
                      Returns the 6 independent components in the form [xx, yy, zz, xy, xz, yz]. Takes arguments 'i' and 'j',
                       which give the indices of the two desired atoms.""",
                      "size" : 6,
                      "func" : self.get_kij},
      "r_gyration": { "dimension" : "length",
                      "help" : "The average radius of gyration of the selected ring polymers.",
                      "longhelp" : """The average radius of gyration of the selected ring polymers. Takes an
                      argument 'atom', which can be either an atom label or index (zero based) to specify which
                      species to find the radius of gyration of. If not specified, all atoms are used and averaged.""",
                      "func": self.get_rg},
      "atom_x": {     "dimension" : "length",
                      "help": "The position (x,y,z) of a particle given its index.",
                      "longhelp" : """The position (x,y,z) of a particle given its index. Takes arguments index
                       and bead (both zero based). If bead is not specified, refers to the centroid.""",
                      "size" : 3,
                      "func" : (lambda atom="", bead="-1": self.get_atom_vec(self.beads.q, atom=atom, bead=bead))},
      "atom_v": {     "dimension" : "velocity",
                      "help": "The velocity (x,y,z) of a particle given its index.",
                       "longhelp": """The velocity (x,y,z) of a particle given its index. Takes arguments index
                       and bead (both zero based). If bead is not specified, refers to the centroid.""",
                      "size" : 3,
                      "func" : (lambda atom="", bead="-1": self.get_atom_vec(self.beads.p/self.beads.m3, atom=atom, bead=bead))},
      "atom_p": {     "dimension" : "momentum",
                      "help": "The momentum (x,y,z) of a particle given its index.",
                      "longhelp": """The momentum (x,y,z) of a particle given its index. Takes arguments index
                      and bead (both zero based). If bead is not specified, refers to the centroid.""",
                      "size" : 3,
                      "func" : (lambda atom="", bead="-1": self.get_atom_vec(self.beads.p, atom=atom, bead=bead))},
      "atom_f": {     "dimension" : "force",
                      "help": "The force (x,y,z) acting on a particle given its index.",
                      "longhelp": """The force (x,y,z) acting on a particle given its index. Takes arguments index
                      and bead (both zero based). If bead is not specified, refers to the centroid.""",
                      "size" : 3,
                      "func" : (lambda atom="", bead="-1": self.get_atom_vec(self.forces.f, atom=atom, bead=bead))},
      "stress_md": {  "dimension": "pressure",
                      "size" : 6,
                      "help": "The total stress tensor of the (extended) classical system.",
                      "longhelp": """The total stress tensor of the (extended) classical system. Returns the 6
                      independent components in the form [xx, yy, zz, xy, xz, yz].""",
                      "func": (lambda: self.tensor2vec((self.forces.vir + self.nm.kstress)/self.cell.V))},
      "pressure_md": {"dimension": "pressure",
                      "help": "The pressure of the (extended) classical system.",
                      "func": (lambda: np.trace((self.forces.vir + self.nm.kstress)/(3.0*self.cell.V)))},
      "kstress_md":  {"dimension": "pressure",
                      "size" : 6,
                      "help": "The kinetic stress tensor of the (extended) classical system.",
                      "longhelp": """The kinetic stress tensor of the (extended) classical system. Returns the 6
                      independent components in the form [xx, yy, zz, xy, xz, yz].""",
                      "func": (lambda: self.tensor2vec(self.nm.kstress/self.cell.V))},
      "virial_md": {  "dimension": "pressure",
                      "size" : 6,
                      "help": "The virial tensor of the (extended) classical system.",
                      "longhelp": """The virial tensor of the (extended) classical system. Returns the 6
                      independent components in the form [xx, yy, zz, xy, xz, yz].""",
                      "func": (lambda: self.tensor2vec(self.forces.vir/self.cell.V))},
      "stress_cv": {  "dimension": "pressure",
                      "size" : 6,
                      "help": "The total quantum estimator for the stress tensor of the physical system.",
                      "longhelp": """The total quantum estimator for the stress tensor of the physical system. Returns the
                      6 independent components in the form [xx, yy, zz, xy, xz, yz].""",
                      "func": (lambda: self.tensor2vec(self.forces.vir + self.kstress_cv())/(self.cell.V*self.beads.nbeads))},
      "pressure_cv": {"dimension": "pressure",
                      "help": "The quantum estimator for pressure of the physical system.",
                      "func": (lambda: np.trace(self.forces.vir + self.kstress_cv())/(3.0*self.cell.V*self.beads.nbeads))},
      "kstress_cv":  {"dimension": "pressure",
                      "size" : 6,
                      "help": "The quantum estimator for the kinetic stress tensor of the physical system.",
                      "longhelp": """The quantum estimator for the kinetic stress tensor of the physical system.
                      Returns the 6 independent components in the form [xx, yy, zz, xy, xz, yz].""",
                      "func": (lambda: self.tensor2vec(self.kstress_cv()/(self.cell.V*self.beads.nbeads)))},
      "virial_cv": {  "dimension": "pressure",
                      "size" : 6,
                      "help": "The quantum estimator for the virial stress tensor of the physical system.",
                      "longhelp": """The quantum estimator for the virial stress tensor of the physical system.
                      Returns the 6 independent components in the form [xx, yy, zz, xy, xz, yz].""",
                      "func": (lambda: self.tensor2vec(self.forces.vir/(self.cell.V*self.beads.nbeads)))},
      "displacedpath": {  "dimension": "undefined",
                      "help": "The displaced path end-to-end distribution estimator",
                      "longhelp": """This is the estimator for the end-to-end distribution, that can be used to calculate the
                      particle momentum distribution as described in in L. Lin, J. A. Morrone, R. Car and M. Parrinello,
                      105, 110602 (2010), Phys. Rev. Lett. Takes arguments 'ux', 'uy' and 'uz', which are the components of
                      the path opening vector. Also takes an argument 'atom', which can be either an atom label or index
                      (zero based) to specify which species to find the end-to-end distribution estimator for. If not
                      specified, all atoms are used. Note that one atom is computed at a time, and that each path opening
                      operation costs as much as a PIMD step. Returns the average over the selected atoms of the estimator of
                      exp(-U(u)) for each frame.""",
                      "func": self.get_linlin},
      "scaledcoords": {   "dimension": "undefined",
                      "help" : "The scaled coordinates estimators that can be used to compute energy and heat capacity",
                       "longhelp": """Returns the estimators that are required to evaluate the scaled-coordinates estimators
                       for total energy and heat capacity, as described in T. M. Yamamoto,
                       J. Chem. Phys., 104101, 123 (2005). Returns eps_v and eps_v', as defined in that paper.
                       As the two estimators have a different dimensions, this can only be output in atomic units.
                       Takes one argument, 'fd_delta', which gives the value of the finite difference parameter used -
                       which defaults to """+ str(-self._DEFAULT_FINDIFF) + """. If the value of 'fd_delta' is negative,
                       then its magnitude will be reduced automatically by the code if the finite difference error
                       becomes too large.""",
                      'func': self.get_yama_estimators,
                      "size": 2},
      "isotope_scfep":  {"dimension": "undefined",
                      "size": 7,
                      'func': self.get_isotope_yama,
                      "help": "The scaled-coordinates free energy perturbation scaled mass KE estimator.",
                      "longhelp" : """Returns the (many) terms needed to compute the scaled-coordinates free energy
                      perturbation scaled mass KE estimator (M. Ceriotti, T. Markland, J. Chem. Phys. 138, 014112 (2013)).
                      Takes two arguments, 'alpha' and 'atom', which give the
                      scaled mass parameter and the atom of interest respectively, and default to '1.0' and ''. The
                      'atom' argument can either be the label of a particular kind of atom, or an index (zero based)
                      of a specific atom. This property computes, for each atom in the selection, an estimator for
                      the kinetic energy it would have had if it had the mass scaled by alpha. The 7 numbers output
                      are the average over the selected atoms of the log of the weights <h>, the average of the
                      squares <h**2>, the average of the un-weighted scaled-coordinates kinetic energies  <T_CV>
                      and of the squares <T_CV**2>, the log sum of the weights LW=ln(sum(e**(-h))), the sum of the
                      re-weighted kinetic energies, stored as a log modulus and sign, LTW=ln(abs(sum(T_CV e**(-h))))
                      STW=sign(sum(T_CV e**(-h))). In practice, the best estimate of the estimator can be computed
                      as [sum_i exp(LTW_i)*STW_i]/[sum_i exp(LW_i)]. The other terms can be used to compute diagnostics
                      for the statistical accuracy of the re-weighting process. Note that evaluating this estimator costs
                      as much as a PIMD step for each atom in the list. The elements that are output have different
                      units, so the output can be only in atomic units.""" },
       "isotope_tdfep":  {"dimension" : "undefined",
                          "size" : 7,
                          'func': self.get_isotope_thermo,
                          "help": "The thermodynamic free energy perturbation scaled mass KE estimator.",
                          "longhelp" : """Returns the (many) terms needed to compute the thermodynamic free energy
                      perturbation scaled mass KE estimator (M. Ceriotti, T. Markland, J. Chem. Phys. 138, 014112 (2013)).
                      Takes two arguments, 'alpha' and 'atom', which give the
                      scaled mass parameter and the atom of interest respectively, and default to '1.0' and ''. The
                      'atom' argument can either be the label of a particular kind of atom, or an index (zero based)
                      of a specific atom. This property computes, for each atom in the selection, an estimator for
                      the kinetic energy it would have had if it had the mass scaled by alpha. The 7 numbers output
                      are the average over the selected atoms of the log of the weights <h>, the average of the
                      squares <h**2>, the average of the un-weighted scaled-coordinates kinetic energies  <T_CV>
                      and of the squares <T_CV**2>, the log sum of the weights LW=ln(sum(e**(-h))), the sum of the
                      re-weighted kinetic energies, stored as a log modulus and sign, LTW=ln(abs(sum(T_CV e**(-h))))
                      STW=sign(sum(T_CV e**(-h))). In practice, the best estimate of the estimator can be computed
                      as [sum_i exp(LTW_i)*STW_i]/[sum_i exp(LW_i)]. The other terms can be used to compute diagnostics
                      for the statistical accuracy of the re-weighting process. Evaluating this estimator is inexpensive,
                      but typically the statistical accuracy is worse than with the scaled coordinates estimator.
                      The elements that are output have different
                      units, so the output can be only in atomic units.""" },
      "isotope_zetatd":  {"dimension" : "undefined",
                          "size" : 3,
                          'func': self.get_isotope_zetatd,
                          "help": "Thermodynamic isotope fractionation direct estimator in the form of ratios of partition functions.",
                          "longhelp" : """Returns the (many) terms needed to directly compute the relative probablity of
                      isotope substitution in two different systems/phases. Takes two arguments, 'alpha' , which gives the
                      scaled mass parameter and default to '1.0', and 'atom', which is the label or index of a type of atoms.
                      The 3 numbers output are 1) the average over the excess spring energy for an isotope atom substitution <spr>,
                      2) the average of the squares of the excess spring energy <spr**2>, and 3) the average of the exponential
                      of excess spring energy <exp(-beta*spr)>""" },
       "isotope_zetasc":  {"dimension" : "undefined",
                          "size" : 3,
                          'func': self.get_isotope_zetasc,
                          "help": "Scaled-coordinates isotope fractionation direct estimator in the form of ratios of partition functions.",
                          "longhelp" : """Returns the (many) terms needed to directly compute the relative probablity of
                      isotope substitution in two different systems/phases. Takes four arguments, 'alpha' , which gives the
                      scaled mass parameter and default to '1.0', and 'atom', which is the label or index of a type of atoms.
                      The 3 numbers output are 1) the average over the excess potential energy for scaled coordinates <sc>,
                      2) the average of the squares of the excess potential energy <sc**2>, and 3) the average of the exponential
                      of excess potential energy <exp(-beta*sc)>""" },
       "chin_weight":  {"dimension" : "undefined",
                          "size" : 3,
                          'func': self.get_chin_correction,
                          "help": "The weighting factor in Suzuki-Chin 4th-order PI expansion.",
                          "longhelp" : """The 3 numbers output are 1) the logarithm of the weighting factor -beta_P delta H,
                      2) the square of the logarithm, and 3) the weighting factor""" } ,
       "ti_weight":  {"dimension" : "undefined",
                          "size" : 3,
                          'func': self.get_ti_correction,
                          "help": "The weighting factor in Takahashi-Imada 4th-order PI expansion.",
                          "longhelp" : """The 3 numbers output are 1) the logarithm of the weighting factor -beta_P delta H,
                      2) the square of the logarithm, and 3) the weighting factor""" } ,
       "ti_pot":  {"dimension" : "undefined",
                          "size" : 1,
                          "dimension": "energy",
                          'func': self.get_ti_term,
                          "help": "The correction potential in Takahashi-Imada 4th-order PI expansion.",
                          "longhelp" : """The correction potential in Takahashi-Imada 4th-order PI expansion.
                             Takes an argument 'atom', which can be either an atom label or index (zero based)
                             to specify which species to find the correction term for. If not specified, all atoms are used.""" } ,
       "isotope_zetatd_4th":  {"dimension" : "undefined",
                          "size" : 5,
                          'func': self.get_isotope_zetatd_4th,
                          "help": "4th order thermodynamic isotope fractionation direct estimator in the form of ratios of partition functions.",
                          "longhelp" : """Returns the (many) terms needed to compute the thermodynamic fourth-order direct estimator.
					  Takes two arguments, 'alpha' , which gives the scaled mass parameter and default to '1.0', and 'atom',
					  which is the label or index of a type of atoms.
                      The 5 numbers output are 1) the average over the excess spring energy for an isotope atom substitution <spr>,
                      2) the average of the squares of the excess spring energy <spr**2>, and 3) the average of the exponential
                      of excess spring energy <exp(-beta*spr)>, and 4-5) Suzuki-Chin and Takahashi-Imada 4th-order reweighing term""" },
       "isotope_zetasc_4th":  {"dimension" : "undefined",
                          "size" : 5,
                          'func': self.get_isotope_zetasc_4th,
                          "help": "4th order scaled-coordinates isotope fractionation direct estimator in the form of ratios of partition functions.",
                          "longhelp" : """Returns the (many) terms needed to compute the scaled-coordinates fourth-order direct estimator.
					  Takes two arguments, 'alpha' , which gives the scaled mass parameter and default to '1.0', and 'atom',
					  which is the label or index of a type of atoms.
                      The 5 numbers output are 1) the average over the excess potential energy for an isotope atom substitution <sc>,
                      2) the average of the squares of the excess potential energy <sc**2>, and 3) the average of the exponential
                      of excess potential energy <exp(-beta*sc)>, and 4-5) Suzuki-Chin and Takahashi-Imada 4th-order reweighing term""" }

      }

   def bind(self, system):
      """Binds the necessary objects from the system to calculate the
      required properties.

      Args:
         system: The System object to be bound.
      """

      self.ensemble = system.ensemble
      self.motion = system.motion
      self.beads = system.beads
      self.nm = system.nm
      self.cell = system.cell
      self.forces = system.forces
      self.simul = system.simul
      # dummy beads and forcefield objects so that we can use scaled and
      # displaced path estimators without changing the simulation bead
      # coordinates
      self.dbeads = system.beads.copy()
      self.dcell = system.cell.copy()
      self.dforces = system.forces.copy(self.dbeads, self.dcell)

   def __getitem__(self, key):
      """Retrieves the item given by key.

      Note that if the key contains a string (arg1; arg2; ... )
      then it will pass the appropriate positional arguments to the
      calculation function of the property. Note the brackets and
      the semi-colon separators. If instead we have the syntax
      (arg1=val1;arg2; ... ), then the keyword/value pair (arg1,val1)
      will be added to the keyword argument list. The appropriate key word
      arguments will then be passed to the calculation function instead.

      Similarly, if the key contains a string {unit}, then it will take
      the string 'unit' and use it to define the units that the property
      is output in.

      Args:
         key: A string contained in property_dict.

      Returns:
         The property labelled by the keyword key, along with its unit
         keyword, and the argument lists for the function used to calculate
         the property specified by the keyword key.
      """

      (key, unit, arglist, kwarglist) = getall(key)
      pkey = self.property_dict[key]

      #pkey["func"](*arglist,**kwarglist) gives the value of the property
      #in atomic units. unit_to_user() returns the value in the user
      #specified units.
      if "dimension" in pkey and unit != "":
         return unit_to_user(pkey["dimension"], unit, pkey["func"](*arglist,**kwarglist))
      else:
         return pkey["func"](*arglist,**kwarglist)

   def tensor2vec(self, tensor):
      """Takes a 3*3 symmetric tensor and returns it as a 1D array,
      containing the elements [xx, yy, zz, xy, xz, yz].
      """

      return np.array([tensor[0,0], tensor[1,1], tensor[2,2], tensor[0,1], tensor[0,2], tensor[1,2]])

   def get_atom_vec(self, prop_vec, atom="", bead="-1"):
      """Gives a vector for one atom.

      Args:
         prop_vec: An array from which to take the atomic vector from.
         atom: The index of the atom for which the vector will
            be output.
         bead: The index of the replica of the atom for which the
            vector will be output. If less than 0, then the centroid is used.
      """

      if atom == "":
         raise IndexError("Must specify the index for atom_vec property")
      atom = int(atom)
      bead = int(bead)
      if atom >= self.beads.natoms:
         raise IndexError("Cannot output atom_vec property as atom index %d is larger than the number of atoms" % atom)
      if bead >= self.beads.nbeads:
         raise IndexError("Cannot output atom_vec property as bead index %d is larger than the number of beads" % bead)

      if bead < 0:
         atom_vec = np.zeros(3)
         for b in range(self.beads.nbeads):
            atom_vec += prop_vec[b,3*atom:3*(atom+1)]
         return atom_vec/float(self.beads.nbeads)
      else:
         return prop_vec[bead,3*atom:3*(atom+1)]

   def get_temp(self, atom="", bead="", nm=""):
      """Calculates the MD kinetic temperature.

      Note that in the case that the centre of mass constraint there will be
      3 fewer degrees of freedom than without, so this has to be taken into
      account when calculating the kinetic temperature.

      Args:
         atom: If given, specifies the atom to give the temperature
            for. If not, then the simulation temperature.
      """

      if len(self.motion.fixatoms)>0:
         mdof = len(self.motion.fixatoms)*3
         if bead == "" and nm == "":
            mdof*=self.beads.nbeads
      else:
         mdof = 0

      if self.motion.fixcom:
         if bead == "" and nm == "":
            mdof += 3
         elif nm != "" and nm == "0":   # the centroid has 100% of the COM removal
            mdof += 3
         elif nm != "" :
            mdof += 0
         else:
            mdof += 3.0/ float(self.beads.nbeads)  # spreads COM removal over the beads

      kemd, ncount = self.get_kinmd(atom, bead, nm, return_count=True)

      # "spreads" the COM removal correction evenly over all the atoms if just a few atoms are selected
      return kemd/(0.5*Constants.kb) * (float(self.beads.natoms)/float(ncount)) / (3.0*self.beads.natoms*self.beads.nbeads - mdof)

   def get_kincv(self, atom=""):
      """Calculates the quantum centroid virial kinetic energy estimator.

      Args:
         atom: If given, specifies the atom to give the kinetic energy
            for. If not, the system kinetic energy is given.
      """

      try:
         #iatom gives the index of the atom to be studied
         iatom = int(atom)
         latom = ""
         if iatom >= self.beads.natoms:
            raise IndexError("Cannot output kinetic energy as atom index %d is larger than the number of atoms" % iatom)
      except ValueError:
         #here 'atom' is a label rather than an index which is stored in latom
         iatom = -1
         latom = atom

      q = depstrip(self.beads.q)
      qc = depstrip(self.beads.qc)
      f = depstrip(self.forces.f)

      acv = 0.0
      ncount = 0
      for i in range(self.beads.natoms):
         if (atom != "" and iatom != i and latom != self.beads.names[i]):
            continue

         kcv = 0.0
         k = 3*i
         for b in range(self.beads.nbeads):
            kcv += (q[b,k] - qc[k])* f[b,k] + (q[b,k+1] - qc[k+1])* f[b,k+1] + (q[b,k+2] - qc[k+2])* f[b,k+2]
         kcv *= -0.5/self.beads.nbeads
         kcv += 1.5*Constants.kb*self.ensemble.temp
         acv += kcv
         ncount += 1

      if ncount == 0:
         warning("Couldn't find an atom which matched the argument of kinetic energy, setting to zero.", verbosity.medium)

      return acv

   def get_scpottd(self):
      """Calculates the Suzuki-Chin thermodynamic potential energy estimator."""
      v = 0.0
      pots = depstrip(self.forces.pots)
      potssc = depstrip(self.forces.potssc)
      for k in range(self.beads.nbeads):
          if k%2 == 0:
              v += 2.0*pots[k]/3.0  + 2.0*(potssc[k]+pots[k]/3.0)
          else:
<<<<<<< HEAD
              v += 4.0*pots[k]/3.0  + 2.0*(potssc[k]-pots[k]/3.0)
      print v/(k+1)
      return v/(k+1) 
=======
              v += 4*pots[k]/3  + 2*(potssc[k]-pots[k]/3)
      return v/self.beads.nbeads 
>>>>>>> d594fa39

   def get_sckinop(self, atom=""):
      """Calculates the Suzuki-Chin quantum centroid virial kinetic energy estimator.

      Args:
         atom: If given, specifies the atom to give the kinetic energy
            for. If not, the system kinetic energy is given.
      """

      try:
         #iatom gives the index of the atom to be studied
         iatom = int(atom)
         latom = ""
         if iatom >= self.beads.natoms:
            raise IndexError("Cannot output kinetic energy as atom index %d is larger than the number of atoms" % iatom)
      except ValueError:
         #here 'atom' is a label rather than an index which is stored in latom
         iatom = -1
         latom = atom

      q = depstrip(self.beads.q)
      qc = depstrip(self.beads.qc)
      f = depstrip(self.forces.f)

      acv = 0.0
      ncount = 0
      for i in range(self.beads.natoms):
         if (atom != "" and iatom != i and latom != self.beads.names[i]):
            continue

         kcv = 0.0
         k = 3*i
         for b in range(0,self.beads.nbeads,2):
            kcv += (q[b,k] - qc[k])* f[b,k] + (q[b,k+1] - qc[k+1])* f[b,k+1] + (q[b,k+2] - qc[k+2])* f[b,k+2]
         kcv *= -0.5/self.beads.nbeads*2.0
         kcv += 1.5*Constants.kb*self.ensemble.temp
         acv += kcv
         ncount += 1

      if ncount == 0:
         warning("Couldn't find an atom which matched the argument of kinetic energy, setting to zero.", verbosity.medium)

      return acv

   def get_sckintd(self, atom=""):
      """Calculates the Suzuki-Chin thermodynamic quantum centroid virial kinetic energy estimator.

      Args:
         atom: If given, specifies the atom to give the kinetic energy
            for. If not, the system kinetic energy is given.
      """

      try:
         #iatom gives the index of the atom to be studied
         iatom = int(atom)
         latom = ""
         if iatom >= self.beads.natoms:
            raise IndexError("Cannot output kinetic energy as atom index %d is larger than the number of atoms" % iatom)
      except ValueError:
         #here 'atom' is a label rather than an index which is stored in latom
         iatom = -1
         latom = atom

      q = depstrip(self.beads.q)
      qc = depstrip(self.beads.qc)
      f = depstrip(self.forces.f)
      fsc = depstrip(self.forces.fsc)

      acv = 0.0
      ncount = 0
      for i in range(self.beads.natoms):
         if (atom != "" and iatom != i and latom != self.beads.names[i]):
            continue

         kcv = 0.0
         k = 3*i
         for b in range(self.beads.nbeads):
            kcv += (q[b,k] - qc[k])* (f+fsc)[b,k] + (q[b,k+1] - qc[k+1])* (f+fsc)[b,k+1] + (q[b,k+2] - qc[k+2])* (f+fsc)[b,k+2]
            if b%2 == 0:
               kcv -= 2*(self.forces.alpha/self.forces.omegan2/9.0)*(f[b,k]*f[b,k]/self.forces.beads.m3[b,k] + f[b,k+1]*f[b,k+1]/self.forces.beads.m3[b,k+1] + f[b,k+2]*f[b,k+2]/self.forces.beads.m3[b,k+2])
            else:
               kcv -= 2*((1.0-self.forces.alpha)/self.forces.omegan2/9.0)*(f[b,k]*f[b,k]/self.forces.beads.m3[b,k] + f[b,k+1]*f[b,k+1]/self.forces.beads.m3[b,k+1] + f[b,k+2]*f[b,k+2]/self.forces.beads.m3[b,k+2])
         kcv *= -0.5/self.beads.nbeads
         kcv += 1.5*Constants.kb*self.ensemble.temp
         acv += kcv
         ncount += 1

      if ncount == 0:
         warning("Couldn't find an atom which matched the argument of kinetic energy, setting to zero.", verbosity.medium)

      return acv

   def get_kintd(self, atom=""):
      """Calculates the quantum centroid virial kinetic energy estimator.

      Args:
         atom: If given, specifies the atom to give the kinetic energy
            for. If not, the system kinetic energy is given.
      """

      try:
         #iatom gives the index of the atom to be studied
         iatom = int(atom)
         latom = ""
         if iatom >= self.beads.natoms:
            raise IndexError("Cannot output kinetic energy as atom index %d is larger than the number of atoms" % iatom)
      except ValueError:
         #here 'atom' is a label rather than an index which is stored in latom
         iatom = -1
         latom = atom

      q = depstrip(self.beads.q)
      m = depstrip(self.beads.m)
      PkT32 = 1.5* Constants.kb*self.ensemble.temp*self.beads.nbeads

      atd = 0.0
      ncount = 0
      for i in range(self.beads.natoms):
         if (atom != "" and iatom != i and latom != self.beads.names[i]):
            continue

         ktd = 0.0
         for b in range(1,self.beads.nbeads):
            for j in range(3*i,3*(i+1)):
               ktd += (q[b,j]-q[b-1,j])**2
         for j in range(3*i,3*(i+1)):
            ktd += (q[self.beads.nbeads-1,j]-q[0,j])**2

         ktd *= -0.5*m[i]*self.nm.omegan2/self.beads.nbeads
         ktd += PkT32
         atd += ktd
         ncount += 1

      if ncount == 0:
         warning("Couldn't find an atom which matched the argument of kinetic energy, setting to zero.", verbosity.medium)

      return atd

   def get_kinmd(self, atom="", bead="", nm="", return_count = False):
      """Calculates the classical kinetic energy of the simulation (p^2/2m)

      Args:
         atom: If given, specifies the atom to give the kinetic energy
            for. If not, the simulation kinetic energy is given.
         bead: If given, compute the classical KE of a single bead.
         nm: If given, compute the classical KE of a single normal mode.
      """

      if bead != "" and nm != "":
         raise ValueError("Cannot specify both NM and bead for classical kinetic energy estimator")
      if atom != "":
         try:
            # iatom gives the index of the atom to be studied
            iatom = int(atom)
            latom = ""
            if iatom >= self.beads.natoms:
               raise IndexError("Cannot output kinetic energy as atom index %d is larger than the number of atoms" % iatom)
         except ValueError:
            # here 'atom' is a label rather than an index which is stored in latom
            iatom = -1
            latom = atom

      ibead =-1
      if bead != "":
         try:
            # iatom gives the index of the atom to be studied
            ibead = int(bead)
            if ibead >= self.beads.nbeads:
               raise IndexError("Bead index %d is larger than the number of beads" % ibead)
         except ValueError:
            raise ValueError("Bead index is not a valid integer")

      inm = -1
      if nm != "":
         try:
            # iatom gives the index of the atom to be studied
            inm = int(nm)
            if inm >= self.beads.nbeads:
               raise IndexError("Normal mode index %d is larger than the number of beads" % inm)
         except ValueError:
            raise ValueError("Normal mode index is not a valid integer")

      pnm = depstrip(self.nm.pnm)
      dm3 = depstrip(self.nm.dynm3)
      p = depstrip(self.beads.p)
      m3 = depstrip(self.beads.m3)
      kmd = 0.0
      ncount = 0

      if ibead > -1:
         nbeads = 1
         for i in range(self.beads.natoms):
            if (atom != "" and iatom != i and latom != self.beads.names[i]):
               continue
            k = 3*i
            kmd += (p[ibead,k]**2 + p[ibead,k+1]**2 + p[ibead,k+2]**2)/(2.0*m3[ibead,k])
            ncount += 1
      elif inm > -1:
         nbeads = 1
         for i in range(self.beads.natoms):
            if (atom != "" and iatom != i and latom != self.beads.names[i]):
               continue
            k = 3*i
            kmd += (pnm[inm,k]**2 + pnm[inm,k+1]**2 + pnm[inm,k+2]**2)/(2.0*dm3[inm,k])
            ncount += 1
      else:
         nbeads = self.beads.nbeads
         ncount = self.beads.natoms
         if atom == "":
            kmd = self.nm.kin
         else:
            for i in range(self.beads.natoms):
               if (atom != "" and iatom != i and latom != self.beads.names[i]):
                  continue
               k = 3*i
               for b in range(self.beads.nbeads):
                  kmd += (pnm[b,k]**2 + pnm[b,k+1]**2 + pnm[b,k+2]**2)/(2.0*dm3[b,k])
               ncount += 1

      if ncount == 0:
         warning("Couldn't find an atom which matched the argument of kinetic energy, setting to zero.", verbosity.medium)

      if return_count:
         return kmd/nbeads, ncount
      else:
         return kmd/nbeads

   def get_ktens(self, atom=""):
      """Calculates the quantum centroid virial kinetic energy
      TENSOR estimator.

      Args:
         atom: The index of the atom for which the kinetic energy tensor
            is to be output, or the index of the type of atoms for which
            it should be output.
      """

      try:
         #iatom gives the index of the atom to be studied
         iatom = int(atom)
         latom = ""
         if iatom >= self.beads.natoms:
            raise IndexError("Cannot output kinetic tensor as atom index %d is larger than the number of atoms" % iatom)
      except ValueError:
         #here 'atom' is a label rather than an index which is stored in latom
         iatom = -1
         latom = atom

      tkcv = np.zeros((6),float)
      ncount = 0
      for i in range(self.beads.natoms):
         if (atom != "" and iatom != i and latom != self.beads.names[i]):
            continue

         tkcv += self.get_kij(str(i), str(i))
         ncount += 1

      if ncount == 0:
         warning("Couldn't find an atom which matched the argument of kinetic tensor, setting to zero.", verbosity.medium)

      return tkcv

   def get_kij(self, ni="0", nj="0"):
      """Calculates the quantum centroid virial kinetic energy
      TENSOR estimator for two possibly different atom indices.

      Args:
         ni: The index of atom i.
         nj: The index of atom j.

      Returns:
         The contribution to the kinetic energy tensor estimator from
         the interactions between atom i and atom j.
      """

      i = int(ni)
      j = int(nj)
      if i >= self.beads.natoms:
         raise IndexError("Cannot output kinetic_ij as atom index %d is larger than the number of atoms" % i)
      if j >= self.beads.natoms:
         raise IndexError("Cannot output kinetic_ij as atom index %d is larger than the number of atoms" % j)
      mi = self.beads.m[i]
      mj = self.beads.m[j]
      ai = 3*i
      aj = 3*j

      q = depstrip(self.beads.q)
      qc = depstrip(self.beads.qc)
      f = depstrip(self.forces.f)

      # I implement this for the most general case. In practice T_ij = <p_i p_j>/(2sqrt(m_i m_j))
      kcv = np.zeros((6),float)
      for b in range(self.beads.nbeads):
         kcv[0] += mi*(q[b,ai] - qc[ai])    *f[b,aj]   + mj*(q[b,aj] - qc[aj])    *f[b,ai]       #Txx
         kcv[1] += mi*(q[b,ai+1] - qc[ai+1])*f[b,aj+1] + mj*(q[b,aj+1] - qc[aj+1])*f[b,ai+1]     #Tyy
         kcv[2] += mi*(q[b,ai+2] - qc[ai+2])*f[b,aj+2] + mj*(q[b,aj+2] - qc[aj+2])*f[b,ai+2]     #Tzz
         kcv[3] += mi*(q[b,ai] - qc[ai])*    f[b,aj+1] + mj*(q[b,aj+1] - qc[aj+1])*f[b,ai]       #Txy
         kcv[4] += mi*(q[b,ai] - qc[ai])*    f[b,aj+2] + mj*(q[b,aj+2] - qc[aj+2])*f[b,ai]       #Txz
         kcv[5] += mi*(q[b,ai+1] - qc[ai+1])*f[b,aj+2] + mj*(q[b,aj+2] - qc[aj+2])*f[b,ai+1]     #Tyz

      kcv *= -0.5/(self.beads.nbeads*2*np.sqrt(mi*mj))
      if i == j:
         kcv[0:3] += 0.5*Constants.kb*self.ensemble.temp

      return kcv

   def get_rg(self, atom=""):
      """Calculates the radius of gyration of the ring polymers.

      Args:
         atom: If given, specifies the atom to give the gyration radius
            for. If not, the system average gyration radius is given.
      """

      try:
         #iatom gives the index of the atom to be studied
         iatom = int(atom)
         latom = ""
         if iatom >= self.beads.natoms:
            raise IndexError("Cannot output gyration radius as atom index %d is larger than the number of atoms" % iatom)
      except ValueError:
         #here 'atom' is a label rather than an index which is stored in latom
         iatom = -1
         latom = atom

      q = depstrip(self.beads.q)
      qc = depstrip(self.beads.qc)
      nat = self.beads.natoms
      nb = self.beads.nbeads
      rg_tot = 0.0
      ncount = 0
      for i in range(nat):
         if (atom != "" and iatom != i and latom != self.beads.names[i]):
            continue

         rg_at = 0.0
         for j in range(nb):
            dq = q[j,3*i:3*(i+1)] - qc[3*i:3*(i+1)]
            rg_at += np.dot(dq, dq)
         ncount += 1
         rg_tot += np.sqrt(rg_at/float(nb))

      if ncount == 0:
         raise IndexError("Couldn't find an atom which matched the argument of r_gyration")

      return rg_tot/float(ncount)

   def kstress_cv(self):
      """Calculates the quantum centroid virial kinetic stress tensor
      estimator.

      Note that this is not divided by the volume or the number of beads.

      Returns:
         A 3*3 tensor with all the components of the tensor.
      """

      kst = np.zeros((3,3),float)
      q = depstrip(self.beads.q)
      qc = depstrip(self.beads.qc)
      pc = depstrip(self.beads.pc)
      m = depstrip(self.beads.m)
      fall = depstrip(self.forces.f)
      na3 = 3*self.beads.natoms

      for b in range(self.beads.nbeads):
         for i in range(3):
            for j in range(i,3):
               kst[i,j] -= np.dot(q[b,i:na3:3] - qc[i:na3:3],
                  fall[b,j:na3:3])

      # return the CV estimator MULTIPLIED BY NBEADS -- again for consistency with the virial, kstress_MD, etc...
      for i in range(3):
         kst[i,i] += self.beads.nbeads * ( np.dot(pc[i:na3:3],pc[i:na3:3]/m) )

      return kst

   def opening(self, bead):
      """Path opening function, used in linlin momentum distribution
      estimator.

      Args:
         bead: The index of the bead to shift.
      """

      return bead/float(self.beads.nbeads) + 0.5*(1.0/self.beads.nbeads - 1)

   def get_linlin(self, ux="0", uy="0", uz="0", atom=""):
      """Calculates the end-to-end distribution for a particular path opening
      vector.

      Args:
         ux: The x-component of the path opening vector.
         uy: The y-component of the path opening vector.
         uz: The z-component of the path opening vector.
         atom: If given, specifies the atom to give the kinetic energy
            for. If not, the simulation kinetic energy is given.
      """

      try:
         #iatom gives the index of the atom to be studied
         iatom = int(atom)
         latom = ""
         if iatom >= self.beads.natoms:
            raise IndexError("Cannot output linlin estimator as atom index %d is larger than the number of atoms" % iatom)
      except ValueError:
         #here 'atom' is a label rather than an index which is stored in latom
         iatom = -1
         latom = atom

      beta = 1.0/(self.ensemble.temp*Constants.kb)

      u = np.array([float(ux), float(uy), float(uz)])
      u_size = np.dot(u,u)
      q = depstrip(self.beads.q)
      nat = self.beads.natoms
      nb = self.beads.nbeads
      nx_tot = 0.0
      ncount = 0
      for i in range(nat):
         if (atom != "" and iatom != i and latom != self.beads.names[i]):
            continue

         mass = self.beads.m[i]
         self.dbeads.q[:] = q
         for b in range(nb):
            self.dbeads.q[b,3*i:3*(i+1)] += self.opening(b)*u
         dV = self.dforces.pot - self.forces.pot

         n0 = np.exp(-mass*u_size/(2.0*beta*Constants.hbar**2))
         nx_tot += n0*np.exp(-dV*beta/float(self.beads.nbeads))
         ncount += 1

      if ncount == 0:
         raise IndexError("Couldn't find an atom which matched the argument of linlin")

      return nx_tot/float(ncount)

   def get_yama_estimators(self, fd_delta= - _DEFAULT_FINDIFF):
      """Calculates the quantum scaled coordinate kinetic energy estimator.

      Uses a finite difference method to calculate the estimators
      needed to calculate the energy and heat capacity of the system, as
      shown in Takeshi M. Yamamoto, Journal of Chemical Physics,
      104101, 123 (2005). Returns both eps_v and eps_v' as defined in
      the above article. Note that heat capacity is calculated as
      beta**2*kboltzmann*(<eps_v**2> - <eps_v>**2 - <eps_v'>), and the
      energy of the system as <eps_v>.

      Args:
         fd_delta: the relative finite difference in temperature to apply in
         computing finite-difference quantities. If it is negative, will be
         scaled down automatically to avoid discontinuities in the potential.
      """

      dbeta = abs(float(fd_delta))
      beta = 1.0/(Constants.kb*self.ensemble.temp)

      qc = depstrip(self.beads.qc)
      q = depstrip(self.beads.q)
      v0 = self.forces.pot/self.beads.nbeads
      while True:
         splus = np.sqrt(1.0 + dbeta)
         sminus = np.sqrt(1.0 - dbeta)

         for b in range(self.beads.nbeads):
            self.dbeads[b].q = qc*(1.0 - splus) + splus*q[b,:]
         vplus = self.dforces.pot/self.beads.nbeads

         for b in range(self.beads.nbeads):
            self.dbeads[b].q = qc*(1.0 - sminus) + sminus*q[b,:]
         vminus = self.dforces.pot/self.beads.nbeads

         if (fd_delta < 0 and abs((vplus + vminus)/(v0*2) - 1.0) > self._DEFAULT_FDERROR and dbeta > self._DEFAULT_MINFID):
            dbeta *= 0.5
            info("Reducing displacement in Yamamoto kinetic estimator", verbosity.low)
            continue
         else:
            eps = ((1.0 + dbeta)*vplus - (1.0 - dbeta)*vminus)/(2*dbeta)
            eps += 0.5*(3*self.beads.natoms)/beta

            eps_prime = ((1.0 + dbeta)*vplus + (1.0 - dbeta)*vminus - 2*v0)/(dbeta**2*beta)
            eps_prime -= 0.5*(3*self.beads.natoms)/beta**2

            break

      return np.asarray([eps, eps_prime])

   def get_isotope_yama(self, alpha="1.0", atom=""):
      """Gives the components of the yamamoto scaled-mass KE estimator
      for a given atom index.

      Args:
         alpha: m'/m the mass ratio
         atom: the index of the atom to compute the isotope fractionation
            pair for, or a label

      Returns:
         a tuple from which one can reconstruct all that is needed to
         compute the SMKEE, and its statistical accuracy:
         (sum_deltah, sum_ke, log(sum(weights)), log(sum(weight*ke)),
            sign(sum(weight*ke)) )
      """

      try:
         #iatom gives the index of the atom to be studied
         iatom = int(atom)
         latom = ""
         if iatom >= self.beads.natoms:
            raise IndexError("Cannot output scaled-mass kinetic energy estimator as atom index %d is larger than the number of atoms" % iatom)
      except ValueError:
         #here 'atom' is a label rather than an index which is stored in latom
         iatom = -1
         latom = atom

      alpha = float(alpha)

      atcv = 0.0
      atcv2 = 0.0
      alogr = 0.0
      alogr2 = 0.0
      law = 0.0
      lawke = 0.0
      sawke = 1.0
      ni = 0

      # strips dependency control since we are not gonna change the true beads in what follows
      q = depstrip(self.beads.q)
      f = depstrip(self.forces.f)
      qc = depstrip(self.beads.qc)

      for i in range(self.beads.natoms):
         # selects only the atoms we care about
         if (atom != "" and iatom != i and latom != self.beads.names[i]):
            continue

         ni += 1

         # arranges coordinate-scaled beads in a auxiliary beads object
         self.dbeads.q[:] = q[:]
         for b in range(self.beads.nbeads):
            self.dbeads.q[b,3*i:3*(i+1)] = ( qc[3*i:3*(i+1)]+
                        np.sqrt(1.0/alpha)*(q[b,3*i:3*(i+1)]-qc[3*i:3*(i+1)])  )

         tcv = 0.0
         for b in range(self.beads.nbeads):
            tcv += np.dot( (self.dbeads.q[b,3*i:3*(i+1)]-self.dbeads.qc[3*i:3*(i+1)]),
                          self.dforces.f[b,3*i:3*(i+1)] )
         tcv *= -0.5/self.beads.nbeads
         tcv += 1.5*Constants.kb*self.ensemble.temp

         logr = (self.dforces.pot-self.forces.pot)/(Constants.kb*self.ensemble.temp*self.beads.nbeads)

         atcv += tcv
         atcv2 += tcv*tcv

         alogr += logr
         alogr2 += logr*logr;

         #accumulates log averages in a way which preserves accuracy
         if (ni == 1):
            law = -logr
         else:
            (law, drop) = logsumlog( (law,1.0), (-logr,1.0))

         #here we need to take care of the sign of tcv, which might as well be
         #negative... almost never but...
         if (ni == 1):
            lawke = -logr + np.log(abs(tcv))
            sawke = np.sign(tcv);
         else:
            (lawke, sawke) = logsumlog( (lawke, sawke), (-logr+np.log(abs(tcv)), np.sign(tcv)) )

      if ni == 0:
         raise IndexError("Couldn't find an atom which matched the argument of isotope_y")

      return np.asarray([alogr/ni, alogr2/ni, atcv/ni, atcv2/ni, law, lawke, sawke])

   def get_isotope_thermo(self, alpha="1.0", atom=""):
      """Gives the components of the thermodynamic scaled-mass KE
      estimator for a given atom index.

      Args:
         alpha: m'/m the mass ratio
         atom: the index of the atom to compute the isotope fractionation
            pair for, or a label

      Returns:
         a tuple from which one can reconstruct all that is needed to
         compute the SMKEE:
         (sum_deltah, sum_ke, log(sum(weights)), log(sum(weight*ke)),
            sign(sum(weight*ke)) )
      """

      try:
         #iatom gives the index of the atom to be studied
         iatom = int(atom)
         latom = ""
         if iatom >= self.beads.natoms:
            raise IndexError("Cannot output scaled-mass kinetic energy estimator as atom index %d is larger than the number of atoms" % iatom)
      except ValueError:
         #here 'atom' is a label rather than an index which is stored in latom
         iatom = -1
         latom = atom

      alpha = float(alpha)

      atcv = 0.0
      alogr = 0.0
      atcv2 = 0.0
      alogr2 = 0.0
      law = 0.0
      lawke = 0.0
      sawke = 1.0
      ni = 0

      # strips dependency control since we are not gonna change the true beads in what follows
      q = depstrip(self.beads.q)
      f = depstrip(self.forces.f)
      qc = depstrip(self.beads.qc)

      for i in range(self.beads.natoms):
         # selects only the atoms we care about
         if (atom != "" and iatom != i and latom != self.beads.names[i]):
            continue

         ni += 1

         spr = 0.0
         for b in range(1,self.beads.nbeads):
            for j in range(3*i,3*(i+1)):
               spr += (q[b,j]-q[b-1,j])**2
         for j in range(3*i,3*(i+1)):
            spr += (q[self.beads.nbeads-1,j]-q[0,j])**2

         spr *= 0.5*self.beads.m[i]*self.nm.omegan2

         # centroid virial contribution from atom i
         tcv = 0.0
         for b in range(self.beads.nbeads):
            tcv += np.dot( (q[b,3*i:3*(i+1)]-qc[3*i:3*(i+1)]), f[b,3*i:3*(i+1)])
         tcv *= -0.5/self.beads.nbeads
         tcv += 1.5*Constants.kb*self.ensemble.temp

         logr = (alpha-1)*spr/(Constants.kb*self.ensemble.temp*self.beads.nbeads)

         atcv += tcv
         atcv2 += tcv*tcv
         alogr += logr
         alogr2 += logr*logr

         #accumulates log averages in a way which preserves accuracy
         if (ni == 1):
            law = -logr
         else:
            (law, drop) = logsumlog( (law,1.0), (-logr,1.0))

         #here we need to take care of the sign of tcv, which might as well be
         #negative... almost never but...
         if (ni == 1):
            lawke = -logr + np.log(abs(tcv))
            sawke = np.sign(tcv)
         else:
            (lawke, sawke) = logsumlog( (lawke, sawke), (-logr+np.log(abs(tcv)), np.sign(tcv)) )

      if ni == 0:
         raise IndexError("Couldn't find an atom which matched the argument of isotope_y")

      return np.asarray([alogr/ni, alogr2/ni, atcv/ni, atcv2/ni, law, lawke, sawke])

   def get_isotope_zetatd (self, alpha="1.0", atom=""):
      """Gives the components  to directly compute the relative probablity of
         isotope substitution in two different systems/phases.

      Args:
         alpha: m'/m the mass ratio
         atom: the label or index of the atom to compute the isotope fractionation pair for

      Returns:
         a tuple from which one can reconstruct all that is needed to
         compute the relative probability of isotope substitution:
         (spraverage, spr2average, sprexpaverage)
      """

      try:
         #iatom gives the index of the atom to be studied
         iatom = int(atom)
         latom = ""
         if iatom >= self.beads.natoms:
            raise IndexError("Cannot output scaled-mass kinetic energy estimator as atom index %d is larger than the number of atoms" % iatom)
      except ValueError:
         #here 'atom' is a label rather than an index which is stored in latom
         iatom = -1
         latom = atom

      alpha = float(alpha)

      sprsum = 0.0
      sprexpsum = 0.0
      spr2sum = 0.0
      ni = 0

      # strips dependency control since we are not gonna change the true beads in what follows
      q = depstrip(self.beads.q)
      betaP = 1.0/(Constants.kb*self.ensemble.temp*self.beads.nbeads)

      for i in range(self.beads.natoms):
         # selects only the atoms we care about
         if (atom != "" and iatom != i and latom != self.beads.names[i]):
            continue

         ni += 1

         spr = 0.0
         for b in range(1,self.beads.nbeads):
            for j in range(3*i,3*(i+1)):
               spr += (q[b,j]-q[b-1,j])**2
         for j in range(3*i,3*(i+1)):
            spr += (q[self.beads.nbeads-1,j]-q[0,j])**2

         # spr = 0.5*(alpha-1)*m_H*omegan2*sum {(q_i+1 - q_i)**2}
         spr *= 0.5*(alpha-1.0)*self.beads.m[i]*self.nm.omegan2
         spr2 = spr*spr
         sprexp = np.exp(-betaP*spr)

         sprsum += spr
         spr2sum += spr2
         sprexpsum += sprexp

      if ni == 0:
         raise IndexError("Couldn't find an atom which matched the argument of isotope_zetatd")

      spraverage = sprsum/ni
      spr2average = spr2sum/ni
      sprexpaverage = sprexpsum/ni

      return np.asarray([spraverage, spr2average, sprexpaverage])

   def get_isotope_zetasc (self, alpha="1.0", atom=""):
      """Gives the components  to directly compute the relative probablity of
         isotope substitution in two different systems/phases.

      Args:
         alpha: m'/m the mass ratio
         atom: the label or index of the atom to compute the isotope fractionation pair for

      Returns:
         a tuple from which one can reconstruct all that is needed to
         compute the relative probability of isotope substitution using
         scaled coordinates:
         (yamaaverage, yama2average, yamaexpaverage)
      """

      try:
         #iatom gives the index of the atom to be studied
         iatom = int(atom)
         latom = ""
         if iatom >= self.beads.natoms:
            raise IndexError("Cannot output scaled-mass kinetic energy estimator as atom index %d is larger than the number of atoms" % iatom)
      except ValueError:
         #here 'atom' is a label rather than an index which is stored in latom
         iatom = -1
         latom = atom

      alpha = float(alpha)
      scalefactor = 1.0/np.sqrt(alpha)
      betaP = 1.0/(Constants.kb*self.ensemble.temp*self.beads.nbeads)

      scsum = 0.0
      scexpsum = 0.0
      sc2sum = 0.0
      ni = 0

      qc = depstrip(self.beads.qc)
      q = depstrip(self.beads.q)
      v0 = self.forces.pot
      self.dbeads.q = q

      for i in range(self.beads.natoms):
         # selects only the atoms we care about
         if (atom != "" and iatom != i and latom != self.beads.names[i]):
            continue

         ni += 1

         for b in range(self.beads.nbeads):
            for j in range(3*i,3*(i+1)):
               self.dbeads.q[b,j] = qc[j]*(1.0 - scalefactor) + scalefactor*q[b,j]

         sc = self.dforces.pot - v0
         sc2 = sc*sc
         scexp = np.exp(-betaP*sc)

         scsum += sc
         sc2sum += sc2
         scexpsum += scexp

         self.dbeads.q = q

      if ni == 0:
         raise IndexError("Couldn't find an atom which matched the argument of isotope_zetasc")
      return np.asarray([scsum/ni, sc2sum/ni, scexpsum/ni])

   def get_isotope_zetatd_4th (self, alpha="1.0", atom=""):
      """Gives the components to directly compute the relative probablity of
         isotope substitution in two different systems/phases.
         Includes extra terms needed for Suzuki-Chin and Takahashi-Imada
         4th-order reweighing.

      Args:
         alpha: m'/m the mass ratio
         atom: the label or index of the atom to compute the isotope fractionation pair for

      Returns:
         a tuple that contains terms for the computation of isotope fractionation:
         (spraverage, spr2average, sprexpaverage)
         and re-weighting terms for higher-order correction
          (ti_weight, chin_weight)
      """

      try:
         #iatom gives the index of the atom to be studied
         iatom = int(atom)
         latom = ""
         if iatom >= self.beads.natoms:
            raise IndexError("Cannot output scaled-mass kinetic energy estimator as atom index %d is larger than the number of atoms" % iatom)
      except ValueError:
         #here 'atom' is a label rather than an index which is stored in latom
         iatom = -1
         latom = atom

      alpha = float(alpha)

      tdsum = 0.0
      tdexpsum = 0.0
      td2sum = 0.0
      chinexpsum = 0.0
      tiexpsum = 0.0
      ni = 0

      # strips dependency control since we are not gonna change the true beads in what follows
      q = depstrip(self.beads.q)
      f = depstrip(self.forces.f)
      m3 = depstrip(self.beads.m3)
      pots = self.forces.pots
      betaP = 1.0/(self.beads.nbeads*Constants.kb*self.ensemble.temp)

      for i in range(self.beads.natoms):
         # selects only the atoms we care about
         if (atom != "" and iatom != i and latom != self.beads.names[i]):
            continue

         ni += 1

         spr = 0.0
         for b in range(1,self.beads.nbeads):
            for j in range(3*i,3*(i+1)):
               spr += (q[b,j]-q[b-1,j])**2
         for j in range(3*i,3*(i+1)):
            spr += (q[self.beads.nbeads-1,j]-q[0,j])**2
         spr *= 0.5*(alpha-1.0)*self.beads.m[i]*self.nm.omegan2

         # Suzuki-Chin correction
         chin=0.0
         for b in range(1,self.beads.nbeads,2):
             for j in range(3*i,3*(i+1)):
				    chin += (f[b,j]**2)
         chin *=(1.0/alpha  - 1.0) *1.0/self.beads.m[i] *(4.0/3.0)*(1.0/12.0)/self.nm.omegan2

         # Takahashi-Imada correction
         ti = 0.0
         for b in range(self.beads.nbeads):
             for j in range(3*i,3*(i+1)):
				    ti += (f[b,j]**2)
         ti *= (1.0/alpha  - 1.0) *1.0/self.beads.m[i] *(1.0/24.0)/self.nm.omegan2

         td = spr
         td2 = td*td
         tdexp = np.exp(-betaP*td)
         chinexp = np.exp(-betaP*(spr+chin))
         tiexp = np.exp(-betaP*(spr+ti))

         tdsum += td
         td2sum += td2
         tdexpsum += tdexp
         chinexpsum += chinexp
         tiexpsum += tiexp

      if ni == 0:
         raise IndexError("Couldn't find an atom which matched the argument of isotope_zetatd")

      return np.asarray([ tdsum/ni, td2sum/ni, tdexpsum/ni, tiexpsum/ni, chinexpsum/ni ])

   def get_isotope_zetasc_4th (self, alpha="1.0", atom=""):
      """Gives the components  to directly compute the relative probablity of
         isotope substitution in two different systems/phases.
         Includes extra terms needed for Suzuki-Chin and Takahashi-Imada
         4th-order reweighing.

      Args:
         alpha: m'/m the mass ratio
         atom: the label or index of the atom to compute the isotope fractionation pair for

      Returns:
         a tuple that contains terms for the computation of isotope fractionation:
         (scaverage, sc2average, scexpaverage)
         and re-weighting terms for higher-order correction
         (ti_weight, chin_weight)
      """

      try:
         #iatom gives the index of the atom to be studied
         iatom = int(atom)
         latom = ""
         if iatom >= self.beads.natoms:
            raise IndexError("Cannot output scaled-mass kinetic energy estimator as atom index %d is larger than the number of atoms" % iatom)
      except ValueError:
         #here 'atom' is a label rather than an index which is stored in latom
         iatom = -1
         latom = atom

      alpha = float(alpha)
      scalefactor = 1.0/np.sqrt(alpha)
      betaP = 1.0/(Constants.kb*self.ensemble.temp*self.beads.nbeads)

      scsum = 0.0
      scexpsum = 0.0
      sc2sum = 0.0
      chinexpsum = 0.0
      tiexpsum = 0.0

      ni = 0

      qc = depstrip(self.beads.qc)
      q = depstrip(self.beads.q)
      f = depstrip(self.forces.f)
      v0 = self.forces.pot
      pots = self.forces.pots

      for i in range(self.beads.natoms):
         # selects only the atoms we care about
         if (atom != "" and iatom != i and latom != self.beads.names[i]):
            continue

         ni += 1

         self.dbeads.q[:] = q
         # shifts beads positions
         for b in range(self.beads.nbeads):
            for j in range(3*i,3*(i+1)):
               self.dbeads.q[b,j] = qc[j]*(1.0 - scalefactor) + scalefactor*q[b,j]

         # computes the potential term in the scaled coordinates estimator
         sc = self.dforces.pot - v0

         # this is the extra correction from Suzuki-Chin terms in the hamiltonian.
         # first, the part with |F(q)|^2. this is the scaled-coordinates F with mass m'
         # minus the original coordinates with mass m
         df = depstrip(self.dforces.f)
         dpots = self.dforces.pots

         # Suzuki-Chin correction
         chin=0.0
         for b in range(1,self.beads.nbeads,2):
             for j in range(3*i,3*(i+1)):
				    chin += (df[b,j]**2/alpha - f[b,j]**2)
         chin*= 1.0/self.beads.m[i] *(4.0/3.0)*(1.0/12.0)/self.nm.omegan2

         # then, this is the odd/even correction term to the potential.
         # here there is just the mass-scaling that enters, as there is no explicit mass
         for b in range(0,self.beads.nbeads,2):
		      chin +=  ((-dpots[b]+dpots[b+1]) - (-pots[b]+pots[b+1]) )/3.0

         # Takahashi-Imada correction
         ti=0.0
         for b in range(self.beads.nbeads):
             for j in range(3*i,3*(i+1)):
				    ti += (df[b,j]**2/alpha - f[b,j]**2)
         ti *= 1.0/self.beads.m[i] *(1.0/24.0)/self.nm.omegan2

         sc2 = sc*sc
         scexp = np.exp(-betaP*sc)
         chinexp = np.exp(-betaP*(sc+chin))
         tiexp = np.exp(-betaP*(sc+ti))

         scsum += sc
         sc2sum += sc2
         scexpsum += scexp
         chinexpsum += chinexp
         tiexpsum += tiexp

      self.dbeads.q[:] = q[:]
      if ni == 0:
         raise IndexError("Couldn't find an atom which matched the argument of isotope_zetasc")

      return np.asarray([scsum/ni, sc2sum/ni, scexpsum/ni, tiexpsum/ni, chinexpsum/ni])

   def get_chin_correction (self):

      f = depstrip(self.forces.f)
      m3 = depstrip(self.beads.m3)
      pots = self.forces.pots
      betaP = 1.0/(self.beads.nbeads*Constants.kb*self.ensemble.temp)

      chin = 0.0

      for j in range(self.beads.natoms*3):
         for b in range(1,self.beads.nbeads,2): # only loops on odd beads
             chin += (f[b,j]**2)/m3[b,j]

      chin *= (4.0/3.0)*(1.0/12.0)/self.nm.omegan2

      for b in range(0,self.beads.nbeads,2):
		   chin += (-pots[b]+pots[b+1])/3.0

      chin*=-betaP
      chin2 = chin**2
      chinexp = np.exp(chin)

      return np.asarray([chin, chin2, chinexp])

   def get_ti_correction (self):

      f = depstrip(self.forces.f)
      m3 = depstrip(self.beads.m3)
      pots = self.forces.pots
      betaP = 1.0/(self.beads.nbeads*Constants.kb*self.ensemble.temp)

      ti = 0.0

      for j in range(self.beads.natoms*3):
         for b in range(self.beads.nbeads):
             ti += (f[b,j]**2)/m3[b,j]

      ti *= (1.0/24.0)/self.nm.omegan2


      ti*=-betaP
      ti2 = ti**2
      tiexp = np.exp(ti)

      return np.asarray([ti, ti2, tiexp])

   def get_ti_term(self, atom=""):
      """Calculates the TI correction potential.

      Args:
         atom: If given, specifies the atom to give the TI correction
            for. If not, the system kinetic energy is given.
      """

      try:
         #iatom gives the index of the atom to be studied
         iatom = int(atom)
         latom = ""
         if iatom >= self.beads.natoms:
            raise IndexError("Cannot output kinetic energy as atom index %d is larger than the number of atoms" % iatom)
      except ValueError:
         #here 'atom' is a label rather than an index which is stored in latom
         iatom = -1
         latom = atom

      f = depstrip(self.forces.f)
      m3 = depstrip(self.beads.m3)
      pots = self.forces.pots
      betaP = 1.0/(self.beads.nbeads*Constants.kb*self.ensemble.temp)

      ti = 0.0

      ncount = 0
      for i in range(self.beads.natoms):
         if (atom != "" and iatom != i and latom != self.beads.names[i]):
            continue

         for j in range(3*i,3*(i+1)):
            for b in range(self.beads.nbeads):
               ti += (f[b,j]**2)/m3[b,j]

         ncount += 1

      ti *= (1.0/24.0)/self.nm.omegan2/self.beads.nbeads
      if ncount == 0:
         warning("Couldn't find an atom which matched the argument of TI potential, setting to zero.", verbosity.medium)

      return ti


class Trajectories(dobject):
   """A simple class to take care of output of trajectory data.

   Attributes:
      system: The system object from which the position data will be
         obtained.
      fatom: A dummy beads object used so that individual replica trajectories
         can be output.
      traj_dict: A dictionary containing all the trajectories that can be
         output.
   """

   def __init__(self):
      """Initialises a Trajectories object."""

      self.traj_dict = {
      # Note that here we want to return COPIES of the different arrays, so we make sure to make an operation in order not to return a reference.
      "positions": { "dimension" : "length",
                     "help": "The atomic coordinate trajectories. Will print out one file per bead, unless the bead attribute is set by the user.",
                     'func': (lambda : 1.0*self.system.beads.q)},
      "velocities": {"dimension" : "velocity",
                     "help": "The velocity trajectories. Will print out one file per bead, unless the bead attribute is set by the user.",
                     'func': (lambda : self.system.beads.p/self.system.beads.m3)},
      "momenta": {"dimension" : "momentum",
                     "help": "The momentum trajectories. Will print out one file per bead, unless the bead attribute is set by the user.",
                     'func': (lambda : 1.0*self.system.beads.p)},
      "forces": {    "dimension" : "force",
                     "help": "The force trajectories. Will print out one file per bead, unless the bead attribute is set by the user.",
                     'func': (lambda : 1.0*self.system.forces.f)},
      "x_centroid": {"dimension" : "length",
                     "help": "The centroid coordinates.",
                     'func': (lambda : 1.0*self.system.beads.qc)},
      "v_centroid": {"dimension" : "velocity",
                     "help": "The centroid velocity.",
                     'func': (lambda : self.system.beads.pc/self.system.beads.m3[0])},
      "p_centroid": {"dimension" : "momentum",
                     "help": "The centroid momentum.",
                     'func': (lambda : 1.0*self.system.beads.pc)},
      "f_centroid": {"dimension" : "force",
                     "help": "The force acting on the centroid.",
                     'func': (lambda : np.sum(self.system.forces.f,0)/float(self.system.beads.nbeads))},
      "kinetic_cv": {"dimension" : "energy",
                     "help": "The centroid virial quantum kinetic energy estimator for each atom, resolved into Cartesian components [xx, yy, zz]",
                     'func': self.get_akcv},
      "kinetic_od": {"dimension" : "energy",
                     "help": "The off diagonal elements of the centroid virial quantum kinetic energy tensor [xy, xz, yz]",
                     'func': self.get_akcv_od},
      "r_gyration": {"dimension" : "length",
                     "help": "The radius of gyration of the ring polymer, for each atom and resolved into Cartesian components [xx, yy, zz]",
                     'func': self.get_rg},
      "extras": {    "help": """The additional data returned by the client code, printed verbatim. Will print
                             out one file per bead, unless the bead attribute is set by the user.""",
                     'func': (lambda : self.system.forces.extras)},
      "isotope_zetatd":  {"dimension" : "undefined",
                          "help": """Thermodynamic isotope fractionation direct estimator in the form of ratios of partition functions. Takes two arguments, 'alpha' , which gives the
                      scaled mass parameter and default to '1.0', and 'atom', which is the label or index of a type of atoms. All the atoms but the selected ones
                      will have zero output""",
                          'func': self.get_isotope_zetatd},
      "isotope_zetasc":  {"dimension" : "undefined",
                          "help": """Scaled-coordinates isotope fractionation direct estimator in the form of ratios of partition functions. Takes two arguments, 'alpha' , which gives the
                      scaled mass parameter and default to '1.0', and 'atom', which is the label or index of a type of atoms. All the atoms but the selected ones
                      will have zero output""",
                          'func': self.get_isotope_zetasc}
      }


   def bind(self, system):
      """ Binds to a system object to fetch atomic and force data.

      Args:
         system: The system object that will be managed by this Trajectories.
      """

      self.system = system
      # dummy beads and forcefield objects so that we can use scaled and
      # displaced path estimators without changing the simulation bead
      # coordinates
      self.dbeads = system.beads.copy()
      self.dcell = system.cell.copy()
      self.dforces = self.system.forces.copy(self.dbeads, self.dcell)

   def get_akcv(self):
      """Calculates the contribution to the kinetic energy due to each degree
      of freedom.
      """

      rv = np.zeros(self.system.beads.natoms*3)
      for b in range(self.system.beads.nbeads):
         rv[:] += (self.system.beads.q[b]-self.system.beads.qc)*self.system.forces.f[b]
      rv *= -0.5/self.system.beads.nbeads
      rv += 0.5*Constants.kb*self.system.ensemble.temp
      return rv

   def get_akcv_od(self):
      """Calculates the "off-diagonal" contribution to the kinetic energy tensor
      due to each atom.
      """

      rv = np.zeros((self.system.beads.natoms,3))
      # helper arrays to make it more obvious what we are computing
      dq = np.zeros((self.system.beads.natoms,3))
      f = np.zeros((self.system.beads.natoms,3))
      for b in range(self.system.beads.nbeads):
         dq[:] = (self.system.beads.q[b]-self.system.beads.qc).reshape((self.system.beads.natoms,3))
         f[:] = self.system.forces.f[b].reshape((self.system.beads.natoms,3))
         rv[:,0] += dq[:,0]*f[:,1] + dq[:,1]*f[:,0]
         rv[:,1] += dq[:,0]*f[:,2] + dq[:,2]*f[:,0]
         rv[:,2] += dq[:,1]*f[:,2] + dq[:,2]*f[:,1]
      rv *= 0.5
      rv *= -0.5/self.system.beads.nbeads

      return rv.reshape(self.system.beads.natoms*3)

   def get_rg(self):
      """Calculates the radius of gyration of the ring polymers.

      Computes separately the x, y, z contributions so that the actual
      gyration radius can be recovered as sqrt(rx^2+ry^2+rz^2).
      """

      q = depstrip(self.system.beads.q)
      qc = depstrip(self.system.beads.qc)
      nat = self.system.beads.natoms
      nb = self.system.beads.nbeads
      rg = np.zeros(3*nat)
      for i in range(nb):
         for j in range(nat):
            dq = q[i,3*j:3*(j+1)] - qc[3*j:3*(j+1)]
            rg[3*j:3*(j+1)] += dq*dq
      return np.sqrt(rg/float(nb))

   def get_isotope_zetatd (self, alpha="1.0", atom=""):
      """Get the thermodynamic isotope ratio direct estimator for each atom.
      output format:
      column 1: exponent of the direct estimator
      column 2: square of the exponent
      column 3: td estimator

      Args:
         alpha: m'/m the mass ratio
      """
      try:
         #iatom gives the index of the atom to be studied
         iatom = int(atom)
         latom = ""
         if iatom >= self.system.beads.natoms:
            raise IndexError("Cannot output scaled-mass kinetic energy estimator as atom index %d is larger than the number of atoms" % iatom)
      except ValueError:
         #here 'atom' is a label rather than an index which is stored in latom
         iatom = -1
         latom = atom

      alpha = float(alpha)

      nat = self.system.beads.natoms
      nb = self.system.beads.nbeads
      zetatd = np.zeros((nat,3))
      # strips dependency control since we are not gonna change the true beads in what follows
      q = depstrip(self.system.beads.q)

      for i in range(nat):
         # selects only the atoms we care about
         if (atom != "" and iatom != i and latom != self.system.beads.names[i]):
            continue

         for b in range(1,nb):
            for j in range(3*i,3*(i+1)):
               zetatd[i,0] += (q[b,j]-q[b-1,j])**2
         for j in range(3*i,3*(i+1)):
            zetatd[i,0] += (q[nb-1,j]-q[0,j])**2

         zetatd[i,0] *= 0.5*(alpha-1.0)*self.system.beads.m[i]*self.system.nm.omegan2

      zetatd[:,1] = np.square(zetatd[:,0])
      zetatd[:,2] = np.exp(-1.0/(Constants.kb*self.system.ensemble.temp*nb)*zetatd[:,0])

      return zetatd.reshape(nat*3)

   def get_isotope_zetasc (self, alpha="1.0", atom=""):
      """Get the scaled-coordinates isotope ratio direct estimator for each atom.

      output format:
      column 1: exponent of the direct estimator
      column 2: square of the exponent
      column 3: sc estimator

      Args:
         alpha: m'/m the mass ratio
      """
      try:
         #iatom gives the index of the atom to be studied
         iatom = int(atom)
         latom = ""
         if iatom >= self.system.beads.natoms:
            raise IndexError("Cannot output scaled-mass kinetic energy estimator as atom index %d is larger than the number of atoms" % iatom)
      except ValueError:
         #here 'atom' is a label rather than an index which is stored in latom
         iatom = -1
         latom = atom

      alpha = float(alpha)
      scalefactor = 1.0/np.sqrt(alpha)
      beta = 1.0/(Constants.kb*self.system.ensemble.temp)

      nat = self.system.beads.natoms
      nb = self.system.beads.nbeads
      zetasc = np.zeros((nat,3))

      qc = depstrip(self.system.beads.qc)
      q = depstrip(self.system.beads.q)
      v0 = self.system.forces.pot/nb
      self.dbeads.q = q

      for i in range(nat):
         # selects only the atoms we care about
         if (atom != "" and iatom != i and latom != self.system.beads.names[i]):
            continue

         for b in range(nb):
            for j in range(3*i,3*(i+1)):
               self.dbeads.q[b,j] = qc[j]*(1.0 - scalefactor) + scalefactor*q[b,j]
         zetasc[i,0] = self.dforces.pot/nb - v0

         self.dbeads.q = q

      zetasc[:,1] = np.square(zetasc[:,0])
      zetasc[:,2] = np.exp(-1.0*beta*zetasc[:,0])

      return zetasc.reshape(nat*3)

   def __getitem__(self, key):
      """Retrieves the item given by key.

      Note that if the key contains a string (arg1; arg2; ... )
      then it will pass the appropriate positional arguments to the
      calculation function of the property. Note the brackets and
      the semi-colon separators. If instead we have the syntax
      (arg1=val1;arg2; ... ), then the keyword/value pair (arg1,val1)
      will be added to the keyword argument list. The appropriate key word
      arguments will then be passed to the calculation function instead.

      Similarly, if the key contains a string {unit}, then it will take
      the string 'unit' and use it to define the units that the trajectory
      is output in.

      Args:
         key: A string contained in trajectory_dict.

      Returns:
         The trajectory labelled by the keyword key, along with its unit
         keyword, and the argument lists for the function used to calculate
         the trajectory specified by the keyword key.
      """

      (key, unit, arglist, kwarglist) = getall(key)
      pkey = self.traj_dict[key]

      #pkey["func"](*arglist,**kwarglist) gives the value of the trajectory
      #in atomic units. unit_to_user() returns the value in the user
      #specified units.
      if "dimension" in pkey and unit != "":
         return  unit_to_user(pkey["dimension"], unit, 1.0) * pkey["func"](*arglist,**kwarglist)
      else:
         return pkey["func"](*arglist,**kwarglist)

   def print_traj(self, what, stream, b=0, format="pdb", cell_units="atomic_unit", flush=True):
      """Prints out a frame of a trajectory for the specified quantity and bead.

      Args:
         what: A string specifying what to print.
         b: The bead index. Defaults to 0.
         stream: A reference to the stream on which data will be printed.
         format: The output file format.
         cell_units: The units used to specify the cell parameters.
         flush: A boolean which specifies whether to flush the output buffer
            after each write to file or not.
      """

      cq = self[what]
      if getkey(what) in [ "extras" ] :
         stream.write(" #*EXTRAS*# Step:  %10d  Bead:  %5d  \n" % (self.system.simul.step+1, b) )
         stream.write(cq[b])
         stream.write("\n")
         if flush :
			stream.flush()
			os.fsync(stream)
         return
      elif getkey(what) in [ "positions", "velocities", "forces" ] :
         fatom = Atoms(self.system.beads.natoms)
         fatom.names[:] = self.system.beads.names
         fatom.q[:] = cq[b]
      else:
         fatom = Atoms(self.system.beads.natoms)
         fatom.names[:] = self.system.beads.names
         fatom.q = cq

      fcell = Cell()
      fcell.h = self.system.cell.h*unit_to_user("length", cell_units, 1.0)

      io.print_file(format, fatom, fcell, stream, title=("Traj: %s Step:  %10d  Bead:   %5d " % (what, self.system.simul.step+1, b) ) )
      if flush :
         stream.flush()
         os.fsync(stream)<|MERGE_RESOLUTION|>--- conflicted
+++ resolved
@@ -702,14 +702,8 @@
           if k%2 == 0:
               v += 2.0*pots[k]/3.0  + 2.0*(potssc[k]+pots[k]/3.0)
           else:
-<<<<<<< HEAD
               v += 4.0*pots[k]/3.0  + 2.0*(potssc[k]-pots[k]/3.0)
-      print v/(k+1)
       return v/(k+1) 
-=======
-              v += 4*pots[k]/3  + 2*(potssc[k]-pots[k]/3)
-      return v/self.beads.nbeads 
->>>>>>> d594fa39
 
    def get_sckinop(self, atom=""):
       """Calculates the Suzuki-Chin quantum centroid virial kinetic energy estimator.
