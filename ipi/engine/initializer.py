--- conflicted
+++ resolved
@@ -408,14 +408,9 @@
             else:
                rbeads.m[:] = simul.beads.m[v.index]
             rnm = NormalModes(mode=simul.nm.mode, transform_method=simul.nm.transform_method, freqs=simul.nm.nm_freqs)
-<<<<<<< HEAD
-            rens = Ensemble(dt=simul.ensemble.dt, temp=simul.ensemble.temp)
-            rnm.bind(rens,rbeads)
-=======
             rens = Ensemble(temp=simul.ensemble.temp)
             rmv = Mover()
             rnm.bind(rbeads,rens, rmv)
->>>>>>> cb455d0f
             # then we exploit the sync magic to do a complicated initialization
             # in the NM representation
             # with (possibly) shifted-frequencies NM
