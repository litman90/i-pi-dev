--- conflicted
+++ resolved
@@ -490,14 +490,8 @@
             if v.index >= 0:
                rv *= simul.beads.m[v.index]
             else: 
-<<<<<<< HEAD
-                for ev in rv:
-                    ev *= simul.beads.m3[0]
-
-=======
                for ev in rv:
                   ev *= simul.beads.m3[0]
->>>>>>> e712c124
             rv *= np.sqrt(self.nbeads/nbeads)
             set_vector(v, simul.beads.p, rv)
             fmom = True
