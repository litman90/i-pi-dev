"""Contains the classes that are used to initialize data in the simulation.

These classes can either be used to restart a simulation with some different
data or used to start a calculation. Any data given in these classes will
overwrite data given elsewhere.
"""

# This file is part of i-PI.
# i-PI Copyright (C) 2014-2015 i-PI developers
# See the "licenses" directory for full license information.


import numpy as np

from ipi.engine.beads import Beads
from ipi.engine.cell import Cell
from ipi.engine.normalmodes import NormalModes
from ipi.engine.ensembles import Ensemble
from ipi.engine.motion import Motion
from ipi.utils.io import read_file
from ipi.utils.io.inputs.io_xml import xml_parse_file
from ipi.utils.depend import dobject
from ipi.utils.units import Constants, unit_to_internal
from ipi.utils.nmtransform import nm_rescale
from ipi.utils.messages import verbosity, warning, info


__all__ = ['Initializer', 'InitBase', 'InitIndexed']


class InitBase(dobject):
   """Base class for initializer objects.

   Reads data from a string or file.

   Attributes:
      value: A duck-typed stored value.
      mode: A string that determines how the value is to be interpreted.
      units: A string giving which unit the value is in.
   """

   def __init__(self, value="", mode="", units="", **others):
      """Initializes InitFile.

      Args:
         value: A string which specifies what value to initialize the
            simulation property to.
         mode: A string specifiying what style of initialization should be
            used to read the data.
         units: A string giving which unit the value is in.
      """

      self.value = value
      self.mode = mode
      self.units = units

      for (o, v) in others.items():
         self.__dict__[o] = v


class InitIndexed(InitBase):
   """Class to initialize objects which can be set for a particular bead.

   The same as init base, but can also optionally hold information about which
   atom or bead to initialize from.

   Attributes:
      index: Which atom to initialize the value of.
      bead: Which bead to initialize the value of.
   """

   def __init__(self, value="", mode="", units="", index=-1, bead=-1):
      """Initializes InitFile.

      Args:
         value: A string which specifies what value to initialize the
            simulation property to.
         mode: A string specifiying what style of initialization should be
            used to read the data.
         units: A string giving which unit the value is in.
         index: Which atom to initialize the value of.
         bead: Which bead to initialize the value of.
      """

      super(InitIndexed,self).__init__(value=value, mode=mode, units=units, index=index, bead=bead)


def init_file(mode, filename):
   """Reads a @mode file and returns the data contained in it.

   Args:
      mode: Type of file that should be read.
      filename: A string giving the name of the pdb file to be read from.

   Returns:
      A list of Atoms objects as read from each frame of the pdb file, and
      a Cell object as read from the final pdb frame.
   """

   rfile = open(filename, "r")
   ratoms = []
   while True:
   #while loop, so that more than one configuration can be given
   #so multiple beads can be initialized at once.
      try:
         ret = read_file(mode, rfile)
      except EOFError:
         break
      ratoms.append(ret["atoms"])
   return ratoms, ret["cell"]  # if multiple frames, the last cell is returned


def init_chk(filename):
   """Reads a checkpoint file and returns the data contained in it.

   Args:
      filename: A string giving the name of the checkpoint file to be read from.

   Returns:
      A Beads object, Cell object and Thermostat object as read from the
      checkpoint file.
   """

   # reads configuration from a checkpoint file
   rfile = open(filename, "r")
   xmlchk = xml_parse_file(rfile) # Parses the file.

   from ipi.inputs.simulation import InputSimulation
   simchk = InputSimulation()
   simchk.parse(xmlchk.fields[0][1])
   sim = simchk.fetch()
   if len(sim.syslist)>1:
      warning("Restart from checkpoint with "+str(len(sim.syslist))+" systems will fetch data from the first system.")
   rcell = sim.syslist[0].cell
   rbeads = sim.syslist[0].beads
   rmotion = sim.syslist[0].motion

   return (rbeads, rcell, rmotion)


def init_beads(iif, nbeads):
   """Initializes a beads object from an appropriate initializer object.

   Args:
      iif: An Initializer object which has information on the bead positions.
      nbeads: The number of beads.

   Raises:
      ValueError: If called using an Initializer object with a 'manual' mode.
   """

   mode = iif.mode
   value = iif.value
   if mode == "chk":
      rbeads = init_chk(value)[0]
   elif mode == "manual":
      raise ValueError("Cannot initialize manually a whole beads object.")
   else:
      ret = init_file(mode, value)
      ratoms = ret[0]
      rbeads = Beads(ratoms[0].natoms,len(ratoms))
      for i in range(len(ratoms)):
         rbeads[i] = ratoms[i]

   return rbeads


def init_vector(iif, nbeads, momenta=False):
   """Initializes a vector from an appropriate initializer object.

   Args:
      iif: An Initializer object specifying the value of a vector.
      nbeads: The number of beads.
      momenta: If bead momenta rather than positions are being initialized
         from a checkpoint file, this is set to True.
   """

   mode = iif.mode
   value = iif.value
   if mode == "xyz" or mode == "pdb":
      rq = init_beads(iif, nbeads).q
   elif mode == "chk":
      if momenta: rq = init_beads(iif, nbeads).p
      else:       rq = init_beads(iif, nbeads).q
   elif mode == "manual":
      rq = value

   # determines the size of the input data
   if mode == "manual":
      if iif.bead >= 0: # if there is a bead specifier then we return a single bead slice
         nbeads = 1
      natoms = len(rq)/nbeads/3
      rq.shape = (nbeads,3*natoms)

   return rq


def set_vector(iif, dq, rq):
   """Initializes a vector from an another vector.

   If the first dimension is different, i.e. the two vectors correspond
   to a different number of beads, then the ring polymer contraction/expansion
   is used to rescale the original vector to the one used in the simulation,
   as described in the paper T. E. Markland and D. E. Manolopoulos, J. Chem.
   Phys. 129, 024105, (2008).

   Args:
      iif: An Initializer object specifying the value of a vector.
      dq: The vector to be initialized.
      rq: The vector to initialize from.
   """

   (nbeads, natoms) = rq.shape
   natoms /= 3
   (dbeads, datoms) = dq.shape
   datoms /= 3

   # Check that indices make sense
   if iif.index < 0 and natoms != datoms:
      raise ValueError("Initialization tries to mix up structures with different atom numbers.")
   if iif.index >= datoms:
      raise ValueError("Cannot initialize single atom as atom index %d is larger than the number of atoms" % iif.index)
   if iif.bead >= dbeads:
      raise ValueError("Cannot initialize single bead as bead index %d is larger than the number of beads" % iif.bead)

   if iif.bead < 0:   # we are initializing the path
      res = nm_rescale(nbeads,dbeads)  # path rescaler
      if nbeads != dbeads:
         info(" # Initialize is rescaling from %5d beads to %5d beads" % (nbeads, dbeads), verbosity.low)
      if iif.index < 0:
         dq[:] = res.b1tob2(rq)
      else: # we are initializing a specific atom
         dq[:,3*iif.index:3*(iif.index+1)] = res.b1tob2(rq)
   else:  # we are initializing a specific bead
      if iif.index < 0:
         dq[iif.bead] = rq
      else:
         dq[iif.bead,3*iif.index:3*(iif.index+1)] = rq


class Initializer(dobject):
   """Class that deals with the initialization of data.

   Holds functions that are required to initialize objects in the code.  Data
   can be initialized from a file, or according to a particular parameter. An
   example of the former would be initializing the configurations from a xyz
   file, an example of the latter would be initializing the velocities
   according to the physical temperature.

   This can either be used to initialize the atom positions and the cell data
   from a file, or to initialize them from a beads, atoms or cell object.

   Currently, we use a ring polymer contraction scheme to create a new beads
   object from one given in initialize if they have different numbers of beads,
   as described in the paper T. E. Markland and D. E. Manolopoulos, J. Chem.
   Phys. 129, 024105, (2008). If the new beads object has more beads than
   the beads object it was initialized from, we set the higher ring polymer
   normal modes to zero.

   Attributes:
      queue: A list of things to initialize. Each member of the list is a tuple
         of the form ('type', 'object'), where 'type' specifies what kind of
         initialization is being done, and 'object' gives the data to
         initialize it from.
   """

   def __init__(self, nbeads=0, queue=None):
      """Initializes Initializer.

      Arguments:
         nbeads: The number of beads that we need in the simulation. Not
            necessarily the same as the number of beads of the objects we are
            initializing the data from.
         queue: A list of things to initialize. Each member of the list is a
            tuple of the form ('type', 'object'), where 'type' specifies what
            kind of initialization is being done, and 'object' gives the data to
            initialize it from.
      """

      self.nbeads = nbeads

      if queue is None:
         self.queue = []
      else:
         self.queue = queue

   def init_stage1(self, simul):
      """Initializes the simulation -- first stage.

      Takes a simulation object, and uses all the data in the initialization
      queue to fill up the beads and cell data needed to run the simulation.

      Args:
         simul: A simulation object to be initialized.

      Raises:
         ValueError: Raised if there is a problem with the initialization,
            if something that should have been has not been, or if the objects
            that have been specified are not compatible with each other.
      """

      if simul.beads.nbeads == 0:
         fpos = fmom = fmass = flab = fcell = False   # we don't have an explicitly defined beads object yet
      else:
         fpos = fmom = fmass = flab = fcell = True

      for (k,v) in self.queue:
         info(" # Initializer (stage 1) parsing " + str(k) + " object.", verbosity.high)

         if k == "cell":
            if fcell :
               warning("Overwriting previous cell parameters", verbosity.medium)
            if v.mode == "manual":
                rh = v.value.reshape((3,3))
            elif v.mode == "chk":
               rh = init_chk(v.value)[1].h
            else:
               rh = init_file(v.mode,v.value)[1].h
            rh *= unit_to_internal("length",v.units,1.0)

            simul.cell.h = rh
            if simul.cell.V == 0.0:
               ValueError("Cell provided has zero volume")

            fcell = True
         elif k == "masses":
            if simul.beads.nbeads == 0:
               raise ValueError("Cannot initialize the masses before the size of the system is known")
            if fmass:
               warning("Overwriting previous atomic masses", verbosity.medium)
            if v.mode == "manual":
               rm = v.value
            else:
               rm = init_beads(v, self.nbeads).m
            rm *= unit_to_internal("mass",v.units,1.0)

            if v.bead < 0:   # we are initializing the path
               if (fmom and fmass):
                  warning("Rescaling momenta to make up for changed mass", verbosity.medium)
                  simul.beads.p /= simul.beads.sm3   # go to mass-scaled momenta, that are mass-invariant
               if v.index < 0:
                  simul.beads.m = rm
               else: # we are initializing a specific atom
                  simul.beads.m[v.index:v.index+1] = rm
               if (fmom and fmass):  # finishes correcting the momenta
                  simul.beads.p *= simul.beads.sm3  # back to normal momenta
            else:
               raise ValueError("Cannot change the mass of a single bead")
            fmass = True

         elif k == "labels":
            if simul.beads.nbeads == 0:
               raise ValueError("Cannot initialize the labels before the size of the system is known")
            if flab:
               warning("Overwriting previous atomic labels", verbosity.medium)
            if v.mode == "manual":
               rn = v.value
            else:
               rn = init_beads(v, self.nbeads).names

            if v.bead < 0:   # we are initializing the path
               if v.index < 0:
                  simul.beads.names = rn
               else: # we are initializing a specific atom
                  simul.beads.names[v.index:v.index+1] = rn
            else:
               raise ValueError("Cannot change the label of a single bead")
            flab = True

         elif k == "positions":
            if fpos:
               warning("Overwriting previous atomic positions", verbosity.medium)
            # read the atomic positions as a vector
            rq = init_vector(v, self.nbeads)
            rq *= unit_to_internal("length",v.units,1.0)
            nbeads, natoms = rq.shape
            natoms /= 3

            # check if we must initialize the simulation beads
            if simul.beads.nbeads == 0:
               if v.index >= 0:
                  raise ValueError("Cannot initialize single atoms before the size of the system is known")
               simul.beads.resize(natoms,self.nbeads)

            set_vector(v, simul.beads.q, rq)
            fpos = True

         elif (k == "velocities" or k == "momenta") and v.mode == "thermal" :   # intercept here thermal initialization, so we don't need to check further down
            if fmom:
               warning("Overwriting previous atomic momenta", verbosity.medium)
            if simul.beads.natoms == 0:
               raise ValueError("Cannot initialize momenta before the size of the system is known.")
            if not fmass:
               raise ValueError("Trying to resample velocities before having masses.")

            rtemp = v.value * unit_to_internal("temperature",v.units,1.0)
            if rtemp <= 0:
               warning("Using the simulation temperature to resample velocities", verbosity.low)
               rtemp = simul.ensemble.temp
            else:
               info(" # Resampling velocities at temperature %s %s" % (v.value, v.units), verbosity.low)

            # pull together a mock initialization to get NM masses right
            #without too much code duplication
            if v.bead >= 0:
               raise ValueError("Cannot thermalize a single bead")
            if v.index >= 0:
               rnatoms = 1
            else:
               rnatoms = simul.beads.natoms
            rbeads = Beads(rnatoms, simul.beads.nbeads)
            if v.index < 0:
               rbeads.m[:] = simul.beads.m
            else:
               rbeads.m[:] = simul.beads.m[v.index]
            rnm = NormalModes(mode=simul.nm.mode, transform_method=simul.nm.transform_method, freqs=simul.nm.nm_freqs)
<<<<<<< HEAD
            rens = Ensemble(dt=simul.ensemble.dt, temp=simul.ensemble.temp)
            rnm.bind(rens,rbeads)
=======
            rens = Ensemble(temp=simul.ensemble.temp)
            rmv = Motion()
            rnm.bind(rbeads,rens, rmv)
>>>>>>> 49c17ff4
            # then we exploit the sync magic to do a complicated initialization
            # in the NM representation
            # with (possibly) shifted-frequencies NM
            rnm.pnm = simul.prng.gvec((rbeads.nbeads,3*rbeads.natoms))*np.sqrt(rnm.dynm3)*np.sqrt(rbeads.nbeads*rtemp*Constants.kb)

            if v.index < 0:
               simul.beads.p = rbeads.p
            else:
               simul.beads.p[:,3*v.index:3*(v.index+1)] = rbeads.p
            fmom = True

         elif k == "momenta":
            if fmom:
               warning("Overwriting previous atomic momenta", verbosity.medium)
            # read the atomic momenta as a vector
            rp = init_vector(v, self.nbeads, momenta=True)
            rp *= unit_to_internal("momentum", v.units, 1.0)
            nbeads, natoms = rp.shape
            natoms /= 3

            # checks if we must initialize the simulation beads
            if simul.beads.nbeads == 0:
               if v.index >= 0:
                  raise ValueError("Cannot initialize single atoms before the size of the system is known")
               simul.beads.resize(natoms,self.nbeads)

            rp *= np.sqrt(self.nbeads/nbeads)
            set_vector(v, simul.beads.p, rp)
            fmom = True

         elif k == "velocities":
            if fmom:
               warning("Overwriting previous atomic momenta", verbosity.medium)
            # read the atomic velocities as a vector
            rv = init_vector(v, self.nbeads)
            rv *= unit_to_internal("velocity", v.units, 1.0)
            nbeads, natoms = rv.shape
            natoms /= 3

            # checks if we must initialize the simulation beads
            if simul.beads.nbeads == 0 or not fmass:
               ValueError("Cannot initialize velocities before the masses of the atoms are known")
               simul.beads.resize(natoms,self.nbeads)

            warning("Initializing from velocities uses the previously defined masses -- not the masses inferred from the file -- to build momenta", verbosity.low)
            if v.index >= 0:
               rv *= simul.beads.m[v.index]
            else:
               for ev in rv:
                  ev *= simul.beads.m3[0]
            rv *= np.sqrt(self.nbeads/nbeads)
            set_vector(v, simul.beads.p, rv)
            fmom = True
         elif k == "gle": pass   # thermostats must be initialised in a second stage

      if simul.beads.natoms == 0:
         raise ValueError("Initializer could not initialize the atomic positions")
      if simul.cell.V == 0:
         raise ValueError("Initializer could not initialize the cell")
      for i in range(simul.beads.natoms):
         if simul.beads.m[i] <= 0:
            raise ValueError("Initializer could not initialize the masses")
         if simul.beads.names[i] == "":
            raise ValueError("Initializer could not initialize the atom labels")
      if not fmom:
         warning("Momenta not specified in initialize. Will start with zero velocity if they are not specified in beads.", verbosity.low)

   def init_stage2(self, simul):
      """Initializes the simulation -- second stage.

      Takes a simulation object which has been fully generated,
      and restarts additional information such as the thermostat internal state.

      Args:
         simul: A simulation object to be initialized.

      Raises:
         ValueError: Raised if there is a problem with the initialization,
            if something that should have been has not been, or if the objects
            that have been specified are not compatible with each other.
      """

      for (k,v) in self.queue:
         info(" # Initializer (stage 2) parsing " + str(k) + " object.", verbosity.high)

         if k == "gle":
            # read thermostat parameters from file
            if not ( hasattr(simul.ensemble, "thermostat") ):
               raise ValueError("Ensemble does not have a thermostat to initialize")
            if not ( hasattr(simul.ensemble.thermostat, "s") ):
               raise ValueError("There is nothing to initialize in non-GLE thermostats")
            ssimul = simul.ensemble.thermostat.s
            if v.mode == "manual":
               sinput = v.value.copy()
               if (sinput.size() != ssimul.size() ):
                  raise ValueError("Size mismatch in thermostat initialization data")
               sinput.shape = ssimul.shape
            elif v.mode == "chk":
               rmotion = init_chk(v.value)[2]
               if not hasattr(rmotion,"thermostat") or not hasattr(rmotion.thermostat,"s") :
                  raise ValueError("Checkpoint file does not contain usable thermostat data")
               sinput = rmotion.thermostat.s.copy()
               if sinput.shape != ssimul.shape :
                  raise ValueError("Shape mismatch in thermostat initialization data")

            # if all the preliminary checks are good, we can initialize the s's
            ssimul[:] = sinput<|MERGE_RESOLUTION|>--- conflicted
+++ resolved
@@ -414,14 +414,8 @@
             else:
                rbeads.m[:] = simul.beads.m[v.index]
             rnm = NormalModes(mode=simul.nm.mode, transform_method=simul.nm.transform_method, freqs=simul.nm.nm_freqs)
-<<<<<<< HEAD
             rens = Ensemble(dt=simul.ensemble.dt, temp=simul.ensemble.temp)
-            rnm.bind(rens,rbeads)
-=======
-            rens = Ensemble(temp=simul.ensemble.temp)
-            rmv = Motion()
-            rnm.bind(rbeads,rens, rmv)
->>>>>>> 49c17ff4
+            rnm.bind(rbeads,rens)
             # then we exploit the sync magic to do a complicated initialization
             # in the NM representation
             # with (possibly) shifted-frequencies NM
