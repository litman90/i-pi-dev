"""Contains the classes that evaluate forces on PI beads.

This contains both the class that gets the force acting on the beads,
and the class to compute individual components -- in case one wants to
use multiple force providers to get e.g. bonded and non-bonded interactions.
It is an extra layer between the dynamics (that only cares about TOTAL force)
and the driver (that only cares about a single bead).
"""

# This file is part of i-PI.
# i-PI Copyright (C) 2014-2015 i-PI developers
# See the "licenses" directory for full license information.


import time
import sys
import threading

import numpy as np

from ipi.utils.softexit import softexit
from ipi.utils.messages import verbosity, warning
from ipi.utils.depend import *
from ipi.utils.nmtransform import nm_rescale
from ipi.engine.beads import Beads


__all__ = ['Forces', 'ForceComponent']


fbuid = 0
class ForceBead(dobject):
   """Base force helper class.

   This is the object that computes forces for a single bead. This is the last
   layer before calling a forcefield object.

   Attributes:
      atoms: An Atoms object containing all the atom positions.
      cell: A Cell object containing the system box.
      ff: A forcefield object which can calculate the potential, virial
         and forces given an unit cell and atom positions of one replica
         of the system.
      uid: A unique id number identifying each of the different bead's
         forcefields.
      request: A dictionary containing information about the currently
         running job.
      _threadlock: Python handle used to lock the thread used to run the
         communication with the client code.
      _getallcount: An integer giving how many times the getall function has
         been called.

   Depend objects:
      ufvx: A list of the form [pot, f, vir]. These quantities are calculated
         all at one time by the driver, so are collected together. Each separate
         object is then taken from the list. Depends on the atom positions and
         the system box.
      extra: A string containing some formatted output returned by the client. Depends on ufvx.
      pot: A float giving the potential energy of the system. Depends on ufvx.
      f: An array containing all the components of the force. Depends on ufvx.
      fx: A slice of f containing only the x components of the forces.
      fy: A slice of f containing only the y components of the forces.
      fz: A slice of f containing only the z components of the forces.
      vir: An array containing the components of the virial tensor in upper
         triangular form, not divided by the volume. Depends on ufvx.
      request: a handle to the request that has been filed by the FF object
   """

   def __init__(self):
      """Initialises ForceBead."""

      # ufvx is a list [ u, f, vir, extra ]  which stores the results of the force calculation
      dset(self,"ufvx", depend_value(name="ufvx", func=self.get_all))
      self._threadlock = threading.Lock()
      self.request = None
      self._getallcount = 0

   def bind(self, atoms, cell, ff):
      """Binds atoms, cell and a forcefield template to the ForceBead object.

      Args:
         atoms: The Atoms object from which the atom positions are taken.
         cell: The Cell object from which the system box is taken.
         ff: A forcefield object which can calculate the potential, virial
            and forces given an unit cell and atom positions of one replica
            of the system.
      """

      global fbuid      #assign a unique identifier to each forcebead object
      self._threadlock.acquire()
      try:
         self.uid = fbuid
         fbuid+=1
      finally:
         self._threadlock.release()

      # stores a reference to the atoms and cell we are computing forces for
      self.atoms = atoms
      self.cell = cell
      self.ff = ff

      # ufv depends on the atomic positions and on the cell
      dget(self,"ufvx").add_dependency(dget(self.atoms,"q"))
      dget(self,"ufvx").add_dependency(dget(self.cell,"h"))

      # potential and virial are to be extracted very simply from ufv
      dset(self,"pot",
         depend_value(name="pot", func=self.get_pot,
            dependencies=[dget(self,"ufvx")]))

      dset(self,"vir",
         depend_array(name="vir", value=np.zeros((3,3),float),func=self.get_vir,
            dependencies=[dget(self,"ufvx")]))

      # NB: the force requires a bit more work, to define shortcuts to xyz
      # slices without calculating the force at this point.
      fbase = np.zeros(atoms.natoms*3, float)
      dset(self,"f",
         depend_array(name="f", value=fbase, func=self.get_f,
             dependencies=[dget(self,"ufvx")]))

      dset(self,"extra",
         depend_value(name="extra", func=self.get_extra,
            dependencies=[dget(self,"ufvx")]))

      dset(self,"fx", depend_array(name="fx", value=fbase[0:3*atoms.natoms:3]))
      dset(self,"fy", depend_array(name="fy", value=fbase[1:3*atoms.natoms:3]))
      dset(self,"fz", depend_array(name="fz", value=fbase[2:3*atoms.natoms:3]))
      depcopy(self,"f", self,"fx")
      depcopy(self,"f", self,"fy")
      depcopy(self,"f", self,"fz")

   def queue(self):
      """Sends the job to the interface queue directly.

      Allows the ForceBead object to ask for the ufvx list of each replica
      directly without going through the get_all function. This allows
      all the jobs to be sent at once, allowing them to be parallelized.
      """

      self._threadlock.acquire()
      try:
          if self.request is None and dget(self,"ufvx").tainted():
             self.request = self.ff.queue(self.atoms, self.cell, reqid=self.uid)
      finally:
         self._threadlock.release()

   def get_all(self):
      """Driver routine.

      When one of the force, potential or virial are called, this sends the
      atoms and cell to the client code, requesting that it calculates the
      potential, forces and virial tensor. This then waits until the
      driver is finished, and then returns the ufvx list.

      Returns:
         A list of the form [potential, force, virial, extra].
      """

      # because we thread over many systems and outputs, we might get called
      # more than once. keep track of how many times we are called so we
      # can make sure to wait until the last call has returned before we release
      self._threadlock.acquire()
      try:
         self._getallcount += 1
      finally:
         self._threadlock.release()

      # this is converting the distribution library requests into [ u, f, v ]  lists
      if self.request is None:
         self.request = self.ff.queue(self.atoms, self.cell)

      # sleeps until the request has been evaluated
      while self.request["status"] != "Done":
         if self.request["status"] == "Exit" or softexit.triggered:
            # now, this is tricky. we are stuck here and we cannot return meaningful results.
            # if we return, we may as well output wrong numbers, or mess up things.
            # so we can only call soft-exit and wait until that is done. then kill the thread
            # we are in.
            softexit.trigger(" @ FORCES : cannot return so will die off here")
            while softexit.exiting:
               time.sleep(self.ff.latencyt)
            sys.exit()
         time.sleep(self.ff.latency)

      # data has been collected, so the request can be released and a slot
      # freed up for new calculations
      result = self.request["result"]

      # reduce the reservation count (and wait for all calls to return)
      self._threadlock.acquire()
      try:
        self._getallcount -= 1
      finally:
        self._threadlock.release()

      # releases just once, but wait for all requests to be complete
      if self._getallcount == 0:
        self.ff.release(self.request)
        self.request = None
      else:
        while self._getallcount > 0 :
           time.sleep(self.ff.latency)

      return result

   def get_pot(self):
      """Calls get_all routine of forcefield to update the potential.

      Returns:
         Potential energy.
      """

      return self.ufvx[0]

   def get_f(self):
      """Calls get_all routine of forcefield to update the force.

      Returns:
         An array containing all the components of the force.
      """

      return depstrip(self.ufvx[1])

   def get_vir(self):
      """Calls get_all routine of forcefield to update the virial.

      Returns:
         An array containing the virial in upper triangular form, not divided
         by the volume.
      """

      vir = depstrip(self.ufvx[2])
      vir[1,0] = 0.0
      vir[2,0:2] = 0.0
      return vir

   def get_extra(self):
      """Calls get_all routine of forcefield to update the extras string.

      Returns:
         A string containing all formatted additional output that the
         client might have produced.
      """

      return self.ufvx[3]


class ForceComponent(dobject):
   """Computes one component (e.g. bonded interactions) of the force.

   Deals with splitting the bead representation into
   separate replicas, and collecting the data from each replica.

   Attributes:
      natoms: An integer giving the number of atoms.
      nbeads: An integer giving the number of beads.
      name: The name of the forcefield.
      _forces: A list of the forcefield objects for all the replicas.
      weight: A float that will be used to weight the contribution of this
         forcefield to the total force.
      ffield: A model to be used to create the forcefield objects for all
         the replicas of the system.

   Depend objects:
      f: An array containing the components of the force. Depends on each
         replica's ufvx list.
      pots: A list containing the potential energy for each system replica.
         Depends on each replica's ufvx list.
      virs: A list containing the virial tensor for each system replica.
         Depends on each replica's ufvx list.
      pot: The sum of the potential energy of the replicas.
      vir: The sum of the virial tensor of the replicas.
      extras: Strings containing some formatted output returned by the client.
         Depends on each replica's ufvx list.
   """

   def __init__(self, ffield="", nbeads=0, weight=1.0, name=""):
      """Initializes ForceComponent

      Args:
         ffield: A model to be used to create the forcefield objects for all
            the replicas of the system.
         nbeads: The number of replicas.
         weight: A relative weight to be given to the values obtained with this
            forcefield. When the contribution of all the forcefields is
            combined to give a total force, the contribution of this forcefield
            will be weighted by this factor.
         name: The name of the forcefield.
      """

      self.ffield = ffield
      self.name = name
      self.nbeads = nbeads
      self.weight = weight

   def bind(self, beads, cell, fflist):
      """Binds beads, cell and force to the forcefield.

      Takes the beads, cell objects and makes them members of the forcefield.
      Also takes the force object and copies it once for each replica of the
      system, then binds each replica to one of the copies so that the force
      calculation can be parallelized. Creates the objects that will
      hold the data that the driver returns and the dependency network.

      Args:
         beads: Beads object from which the bead positions are taken.
         cell: Cell object from which the system box is taken.
         fflist: A list of forcefield objects to use to calculate the potential,
            forces and virial for each replica.
      """

      # stores a copy of the number of atoms and of beads
      self.natoms = beads.natoms
      if (self.nbeads != beads.nbeads):
         raise ValueError("Binding together a Beads and a ForceBeads objects with different numbers of beads")

      # creates an array of force objects, which are bound to the beads
      #and the cell
      if not self.ffield in fflist:
         raise ValueError("Force component name '" + self.ffield + "' is not in the forcefields list")

      self.ff = fflist[self.ffield]

      self._forces = [];
      for b in range(self.nbeads):
         new_force = ForceBead()
         new_force.bind(beads[b], cell, self.ff)
         self._forces.append(new_force)

      # f is a big array which assembles the forces on individual beads
      dset(self,"f",
         depend_array(name="f",value=np.zeros((self.nbeads,3*self.natoms)),
            func=self.f_gather,
               dependencies=[dget(self._forces[b],"f") for b in range(self.nbeads)]))

      # collection of pots and virs from individual beads
      dset(self,"pots",
         depend_array(name="pots", value=np.zeros(self.nbeads,float),
            func=self.pot_gather,
               dependencies=[dget(self._forces[b],"pot") for b in range(self.nbeads)]))
      dset(self,"virs",
         depend_array(name="virs", value=np.zeros((self.nbeads,3,3),float),
            func=self.vir_gather,
               dependencies=[dget(self._forces[b],"vir") for b in range(self.nbeads)]))
      dset(self,"extras",
         depend_value(name="extras", value=np.zeros(self.nbeads,float),
            func=self.extra_gather,
               dependencies=[dget(self._forces[b],"extra") for b in range(self.nbeads)]))

      # total potential and total virial
      dset(self,"pot",
         depend_value(name="pot", func=(lambda: self.pots.sum()),
            dependencies=[dget(self,"pots")]))
      dset(self,"vir",
         depend_array(name="vir", func=self.get_vir, value=np.zeros((3,3)),
            dependencies=[dget(self,"virs")]))

   def queue(self):
      """Submits all the required force calculations to the interface."""

      # this should be called in functions which access u,v,f for ALL the beads,
      # before accessing them. it is basically pre-queueing so that the
      # distributed-computing magic can work
      for b in range(self.nbeads):
         self._forces[b].queue()

   def pot_gather(self):
      """Obtains the potential energy for each replica.

      Returns:
         A list of the potential energy of each replica of the system.
      """

      self.queue()
      return np.array([b.pot for b in self._forces], float)

   def extra_gather(self):
      """Obtains the potential energy for each replica.

      Returns:
         A list of the potential energy of each replica of the system.
      """

      self.queue()
      return [b.extra for b in self._forces]

   def vir_gather(self):
      """Obtains the virial for each replica.

      Returns:
         A list of the virial of each replica of the system.
      """

      self.queue()
      return np.array([b.vir for b in self._forces], float)

   def f_gather(self):
      """Obtains the force vector for each replica.

      Returns:
         An array with all the components of the force. Row i gives the force
         array for replica i of the system.
      """

      newf = np.zeros((self.nbeads,3*self.natoms),float)
      self.queue()
      for b in range(self.nbeads):
         newf[b] = depstrip(self._forces[b].f)

      return newf

   def get_vir(self):
      """Sums the virial of each replica.

      Not the actual system virial, as it has not been divided by either the
      number of beads or the cell volume.

      Returns:
          Virial sum.
      """

      vir = np.zeros((3,3))
      for v in depstrip(self.virs):
         vir += v
      return vir


class Forces(dobject):
   """Class that gathers all the forces together.

   Collects many forcefield instances and parallelizes getting the forces
   in a PIMD environment.

   Attributes:
      natoms: An integer giving the number of atoms.
      nbeads: An integer giving the number of beads.
      nforces: An integer giving the number of ForceBeads objects.
      mforces: A list of all the forcefield objects.
      mbeads: A list of all the beads objects. Some of these may be contracted
         ring polymers, with a smaller number of beads than of the simulation.
      mrpc: A list of the objects containing the functions required to
         contract the ring polymers of the different forcefields.

   Depend objects:
      f: An array containing the components of the force. Depends on each
         replica's ufvx list.
      pots: A list containing the potential energy for each system replica.
         Depends on each replica's ufvx list.
      virs: A list containing the virial tensor for each system replica.
         Depends on each replica's ufvx list.
      extras: A list containing the "extra" strings for each replica.
      pot: The sum of the potential energy of the replicas.
      vir: The sum of the virial tensor of the replicas.
   """

   def __init__(self):
      self.bound = False
      
   def bind(self, beads, cell, fcomponents, fflist):
      """Binds beads, cell and forces to the forcefield.


      Args:
         beads: Beads object from which the bead positions are taken.
         cell: Cell object from which the system box is taken.
<<<<<<< HEAD
         fcomponents: A list of different objects for each force type. 
            For example, if ring polymer contraction is being used, 
            then there may be separate forces for the long and short 
=======
         forces: A list of different objects for each force type.
            For example, if ring polymer contraction is being used,
            then there may be separate forces for the long and short
>>>>>>> fb3ef391
            range part of the potential.
         fflist: A list of forcefield objects to use to calculate the potential,
            forces and virial for each force type. To clarify: fcomponents are the
            names and parameters of forcefields that are active for a certain 
            system. fflist contains the overall list of force providers,
            and one typically has just one per force kind.
      """

      self.natoms = beads.natoms
      self.nbeads = beads.nbeads
      self.beads = beads
      self.cell = cell
      self.bound = True
      self.nforces = len(fcomponents)
      self.fcomp = fcomponents
      self.ff = fflist

      # fflist should be a dictionary of forcefield objects
      self.mforces = []
      self.mbeads = []
      self.mrpc = []

      # a "function factory" to generate functions to automatically update
      #contracted paths
      def make_rpc(rpc, beads):
         return lambda: rpc.b1tob2(depstrip(beads.q))

      # creates new force objects, possibly acting on contracted path
      #representations
      for fc in self.fcomp:

         # creates an automatically-updated contracted beads object
         newb = fc.nbeads
         # if the number of beads for this force component is unspecified,
         # assume full force evaluation
         if newb == 0: newb = beads.nbeads
         newforce = ForceComponent(ffield=fc.ffield, name=fc.name, nbeads=newb, weight=fc.weight)
         newbeads = Beads(beads.natoms, newb)
         newrpc = nm_rescale(beads.nbeads, newb)

         # the beads positions for this force components are obtained
         # automatically, when needed, as a contraction of the full beads
         dget(newbeads,"q")._func = make_rpc(newrpc, beads)
         for b in newbeads:
            # must update also indirect access to the beads coordinates
            dget(b,"q")._func = dget(newbeads,"q")._func

         # makes newbeads.q depend from beads.q
         dget(beads,"q").add_dependant(dget(newbeads,"q"))

         #now we create a new forcecomponent which is bound to newbeads!
         newforce.bind(newbeads, cell, fflist)

         #adds information we will later need to the appropriate lists.
         self.mbeads.append(newbeads)
         self.mforces.append(newforce)
         self.mrpc.append(newrpc)

      #now must expose an interface that gives overall forces
      dset(self,"f",
         depend_array(name="f",value=np.zeros((self.nbeads,3*self.natoms)),
            func=self.f_combine,
               dependencies=[dget(ff, "f") for ff in self.mforces] ) )

      # collection of pots and virs from individual ff objects
      dset(self,"pots",
         depend_array(name="pots", value=np.zeros(self.nbeads,float),
            func=self.pot_combine,
               dependencies=[dget(ff, "pots") for ff in self.mforces]) )

      # must take care of the virials!
      dset(self,"virs",
         depend_array(name="virs", value=np.zeros((self.nbeads,3,3),float),
            func=self.vir_combine,
               dependencies=[dget(ff, "virs") for ff in self.mforces]) )

      dset(self,"extras",
         depend_value(name="extras", value=np.zeros(self.nbeads,float),
            func=self.extra_combine,
               dependencies=[dget(ff, "extras") for ff in self.mforces]))

      # total potential and total virial
      dset(self,"pot",
         depend_value(name="pot", func=(lambda: self.pots.sum()),
            dependencies=[dget(self,"pots")]))

      dset(self,"vir",
         depend_array(name="vir", func=self.get_vir, value=np.zeros((3,3)),
            dependencies=[dget(self,"virs")]))

   def copy(self, beads=None, cell = None):
      """ Returns a copy of this force object that can be used to compute forces,
      e.g. for use in internal loops of geometry optimizers, or for property 
      calculation.
      
      Args: 
         beads: Optionally, bind this to a different beads object than the one 
            this Forces is currently bound
         cell: Optionally, bind this to a different cell object
         
      Returns: The copy of the Forces object
      """
      
      if not self.bound: raise ValueError("Cannot copy a forces object that has not yet been bound.")
      nforce = Forces()
      nbeads = beads
      if nbeads is None: nbeads=self.beads
      ncell = cell
      if cell is None: ncell=self.cell      
      nforce.bind(nbeads, ncell, self.fcomp, self.ff)
      return nforce

   def run(self):
      """Makes the socket start looking for driver codes.

      Tells the interface code to start the thread that looks for
      connection from the driver codes in a loop. Until this point no
      jobs can be queued.
      """

      for ff in self.mforces:
         ff.run()

   def stop(self):
      """Makes the socket stop looking for driver codes.

      Tells the interface code to stop the thread that looks for
      connection from the driver codes in a loop. After this point no
      jobs can be queued.
      """

      for ff in self.mforces:
         ff.stop()

   def queue(self):
      """Submits all the required force calculations to the forcefields."""

      for ff in self.mforces:
         ff.queue()

   def get_vir(self):
      """Sums the virial of each forcefield.

      Not the actual system virial.

      Returns:
          Virial sum.
      """

      vir = np.zeros((3,3))
      for v in depstrip(self.virs):
         vir += v
      return vir

   def pots_component(self, index):
      return self.mforces[index].weight*self.mrpc[index].b2tob1(self.mforces[index].pots)

   def forces_component(self, index):
      return self.mforces[index].weight*self.mrpc[index].b2tob1(depstrip(self.mforces[index].f))

   def f_combine(self):
      """Obtains the total force vector."""

      self.queue()
      rf = np.zeros((self.nbeads,3*self.natoms),float)
      for k in range(self.nforces):
         # "expand" to the total number of beads the forces from the
         #contracted one
         rf += self.mforces[k].weight*self.mrpc[k].b2tob1(depstrip(self.mforces[k].f))
      return rf

   def pot_combine(self):
      """Obtains the potential energy for each forcefield."""

      self.queue()
      rp = np.zeros(self.nbeads,float)
      for k in range(self.nforces):
         # "expand" to the total number of beads the potentials from the
         #contracted one
         rp += self.mforces[k].weight*self.mrpc[k].b2tob1(self.mforces[k].pots)
      return rp

   def extra_combine(self):
      """Obtains the potential energy for each forcefield."""

      self.queue()
      rp = [ "" for b in range(self.nbeads) ]
      for k in range(self.nforces):
         # "expand" to the total number of beads the potentials from the
         #contracted one
         for b in range(self.nbeads):
            rp[b] += self.mforces[k].extras[b]
      return rp

   def vir_combine(self):
      """Obtains the virial tensor for each forcefield."""

      self.queue()
      rp = np.zeros((self.nbeads,3,3),float)
      for k in range(self.nforces):
         virs = depstrip(self.mforces[k].virs)
         # "expand" to the total number of beads the virials from the
         #contracted one, element by element
         for i in range(3):
            for j in range(3):
               rp[:,i,j] += self.mforces[k].weight*self.mrpc[k].b2tob1(virs[:,i,j])
      return rp<|MERGE_RESOLUTION|>--- conflicted
+++ resolved
@@ -464,15 +464,9 @@
       Args:
          beads: Beads object from which the bead positions are taken.
          cell: Cell object from which the system box is taken.
-<<<<<<< HEAD
          fcomponents: A list of different objects for each force type. 
             For example, if ring polymer contraction is being used, 
             then there may be separate forces for the long and short 
-=======
-         forces: A list of different objects for each force type.
-            For example, if ring polymer contraction is being used,
-            then there may be separate forces for the long and short
->>>>>>> fb3ef391
             range part of the potential.
          fflist: A list of forcefield objects to use to calculate the potential,
             forces and virial for each force type. To clarify: fcomponents are the
