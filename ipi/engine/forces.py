--- conflicted
+++ resolved
@@ -275,11 +275,7 @@
          Depends on each replica's ufvx list.
    """
 
-<<<<<<< HEAD
-   def __init__(self, ffield="", nbeads=0, weight=1.0, name="", lmts=0, epsilon=0.001):
-=======
-   def __init__(self, ffield, nbeads=0, weight=1.0, name="", mts_weights=None):
->>>>>>> 71743243
+   def __init__(self, ffield, nbeads=0, weight=1.0, name="", mts_weights=None, epsilon=0.001 ):
       """Initializes ForceComponent
 
       Args:
@@ -291,26 +287,18 @@
             combined to give a total force, the contribution of this forcefield
             will be weighted by this factor.
          name: The name of the forcefield.
-<<<<<<< HEAD
-         lmts: The MTS level at which this should be computed.
-=======
          mts_weights: Weight of forcefield at each mts level.
->>>>>>> 71743243
       """
 
       self.ffield = ffield
       self.name = name
       self.nbeads = nbeads
       self.weight = weight
-<<<<<<< HEAD
-      self.lmts = lmts
-      self.epsilon = epsilon
-=======
       if mts_weights is None:
           self.mts_weights = np.asarray([])
       else:
           self.mts_weights = np.asarray(mts_weights)
->>>>>>> 71743243
+      self.epsilon = epsilon
 
    def bind(self, beads, cell, fflist):
       """Binds beads, cell and force to the forcefield.
@@ -524,11 +512,7 @@
          # if the number of beads for this force component is unspecified,
          # assume full force evaluation
          if newb == 0: newb = beads.nbeads
-<<<<<<< HEAD
-         newforce = ForceComponent(ffield=fc.ffield, name=fc.name, nbeads=newb, weight=fc.weight, lmts=fc.lmts, epsilon=fc.epsilon)
-=======
-         newforce = ForceComponent(ffield=fc.ffield, name=fc.name, nbeads=newb, weight=fc.weight, mts_weights=fc.mts_weights)
->>>>>>> 71743243
+         newforce = ForceComponent(ffield=fc.ffield, name=fc.name, nbeads=newb, weight=fc.weight, mts_weights=fc.mts_weights, epsilon=fc.epsilon)
          newbeads = Beads(beads.natoms, newb)
          newrpc = nm_rescale(beads.nbeads, newb)
 
@@ -584,11 +568,7 @@
             
             
       # SC forces and potential  
-<<<<<<< HEAD
       dset(self, "alpha", depend_value(name="alpha", value=0.0))
-=======
-      dset(self, "alpha", depend_value(name="alpha", value=0.5))
->>>>>>> 71743243
       
       # this will be piped from normalmodes
       dset(self, "omegan2", depend_value(name="alpha", value=0))
@@ -631,6 +611,27 @@
       nforce.bind(nbeads, ncell, self.fcomp, self.ff)
       return nforce
 
+   def run(self):
+      """Makes the socket start looking for driver codes.
+
+      Tells the interface code to start the thread that looks for
+      connection from the driver codes in a loop. Until this point no
+      jobs can be queued.
+      """
+
+      for ff in self.mforces:
+         ff.run()
+
+   def stop(self):
+      """Makes the socket stop looking for driver codes.
+
+      Tells the interface code to stop the thread that looks for
+      connection from the driver codes in a loop. After this point no
+      jobs can be queued.
+      """
+
+      for ff in self.mforces:
+         ff.stop()
 
    def queue(self):
       """Submits all the required force calculations to the forcefields."""
@@ -678,9 +679,8 @@
 
       fk = np.zeros((self.nbeads,3*self.natoms))
       for index in range(len(self.mforces)):
-<<<<<<< HEAD
-         if level == self.mforces[index].lmts:
-            fk += self.mforces[index].weight*self.mrpc[index].b2tob1(depstrip(self.mforces[index].f))
+         if len(self.mforces[index].mts_weights) > level and self.mforces[index].mts_weights[level] != 0  and self.mforces[index].weight > 0:
+              fk += self.mforces[index].weight*self.mforces[index].mts_weights[level]*self.mrpc[index].b2tob1(depstrip(self.mforces[index].f))
       return fk
 
    def nmtslevels(self):
@@ -691,12 +691,6 @@
          big = max(big, self.mforces[index].lmts)
       return big + 1
 
-=======
-         if len(self.mforces[index].mts_weights) > level and self.mforces[index].mts_weights[level] != 0  and self.mforces[index].weight > 0:
-              fk += self.mforces[index].weight*self.mforces[index].mts_weights[level]*self.mrpc[index].b2tob1(depstrip(self.mforces[index].f))
-      return fk
-
->>>>>>> 71743243
    def f_combine(self):
       """Obtains the total force vector."""
 
