"""Deals with creating a representation of a system."""

# This file is part of i-PI.
# i-PI Copyright (C) 2014-2015 i-PI developers
# See the "licenses" directory for full license information.


import os.path
import sys

import numpy as np

import ipi.engine.system
from ipi.utils.depend import *
from ipi.utils.inputvalue import *
from ipi.utils.units  import *
from ipi.utils.prng   import *
from ipi.utils.io     import *
from ipi.utils.io.inputs.io_xml import *
from ipi.utils.messages import verbosity
from ipi.inputs.forces import InputForces
from ipi.inputs.beads import InputBeads
from ipi.inputs.cell import InputCell
from ipi.inputs.ensembles import InputEnsemble
<<<<<<< HEAD
from ipi.inputs.mover import InputMover
=======
from ipi.inputs.motion import InputMotion
>>>>>>> 49c17ff4
from ipi.inputs.normalmodes import InputNormalModes
from ipi.engine.normalmodes import NormalModes
from ipi.engine.atoms import Atoms
from ipi.engine.beads import Beads
from ipi.engine.cell import Cell
from ipi.engine.forces import Forces
from ipi.engine.ensembles import Ensemble
<<<<<<< HEAD
from ipi.engine.mover import Mover
=======
from ipi.engine.motion import Motion
>>>>>>> 49c17ff4
from ipi.inputs.initializer import InputInitializer
from ipi.engine.initializer import Initializer


__all__ = ['InputSystem']


class InputSystem(Input):
   """Physical system input class.

   Handles generating the appropriate forcefield class from the xml input file,
   and generating the xml checkpoint tags and data from an instance of the
   object.

   Attributes:
      copies: Decides how many of each system to create.
      prefix: A string to prepend to the output file names for this system.

   Fields:
      forces: A restart force instance. Used as a model for all the replicas.
      ensemble: A restart ensemble instance.
      beads: A restart beads instance.
      normal_modes: Setup of normal mode integrator.
      cell: A restart cell instance.
      initialize: An array of strings giving all the quantities that should
         be output.
   """

   fields = {
             "initialize" : (InputInitializer, { "help" : InputInitializer.default_help,
                                                "default" : input_default(factory=Initializer) } ),
             "forces" :   (InputForces,    { "help"  : InputForces.default_help }),
             "bias" :   (InputForces,    { "help"  : InputForces.default_help,
                                           "default" : [] }),
<<<<<<< HEAD
             "ensemble": (InputEnsemble, { "help"  : InputEnsemble.default_help , "default" : input_default(factory=Ensemble, kwargs={'dt':1.0, 'temp':1.0})} ),
             "mover": (InputMover, { "help"  : InputMover.default_help, "default" : input_default(factory=Mover) } ),
=======
             "ensemble": (InputEnsemble, { "help"  : InputEnsemble.default_help ,
                             "default" : input_default(factory=Ensemble, kwargs={'temp':1.0})} ),
             "motion": (InputMotion, { "help"  : InputMotion.default_help, "default" : input_default(factory=Motion) } ),
>>>>>>> 49c17ff4
             "beads" :   (InputBeads, { "help"     : InputBeads.default_help,
                                        "default"  : input_default(factory=Beads, kwargs={'natoms': 0, 'nbeads': 0}) } ),
             "normal_modes" :   (InputNormalModes, { "help"     : InputNormalModes.default_help,
                                        "default"  : input_default(factory=NormalModes, kwargs={'mode': "rpmd"}) } ),
             "cell" :    (InputCell,   { "help"    : InputCell.default_help,
                                        "default"  : input_default(factory=Cell) })
             }
<<<<<<< HEAD
             
=======

>>>>>>> 49c17ff4
   attribs = {
    "copies": (InputAttribute, {"help" : "Create multiple copies of the system. This is handy for initialising simulations with multiple systems.", "default": 1, "dtype": int}) ,
    "prefix": (InputAttribute, {"help" : "Prepend this string to output files generated for this system. If 'copies' is greater than 1, a trailing number will be appended.", "default": "", "dtype": str})
   }

   default_help = "This is the class which holds all the data which represents a single state of the system."
   default_label = "SYSTEM"

   def store(self, psys):
      """Takes a System instance and stores a minimal representation of it.

      Args:
         psys: A physical system object.
      """

      super(InputSystem,self).store()

      self.prefix.store(psys.prefix)
      self.forces.store(psys.fcomp)
      self.bias.store(psys.bcomp)
      self.ensemble.store(psys.ensemble)
<<<<<<< HEAD
      self.mover.store(psys.mover)
=======
      self.motion.store(psys.motion)
>>>>>>> 49c17ff4
      self.beads.store(psys.beads)
      self.normal_modes.store(psys.nm)
      self.cell.store(psys.cell)

   def fetch(self):
      """Creates a physical system object.

      Returns:
         A System object of the appropriate type and with the appropriate
         properties and other objects given the attributes of the
         InputSystem object.

      Raises:
         TypeError: Raised if one of the file types in the stride keyword
            is incorrect.
      """

      super(InputSystem,self).fetch()

      # this creates a simulation object which gathers all the little bits
      #TODO use named arguments since this list is a bit too long...
<<<<<<< HEAD
      rsys = ipi.engine.system.System( init = self.initialize.fetch(), 
                                       beads = self.beads.fetch(), 
                                       nm = self.normal_modes.fetch(),
                                       cell = self.cell.fetch(),                                       
                                       fcomponents = self.forces.fetch(),
                                       bcomponents = self.bias.fetch(),
                                       ensemble = self.ensemble.fetch(),  
                                       mover = self.mover.fetch(),
=======
      rsys = ipi.engine.system.System( init = self.initialize.fetch(),
                                       beads = self.beads.fetch(),
                                       nm = self.normal_modes.fetch(),
                                       cell = self.cell.fetch(),
                                       fcomponents = self.forces.fetch(),
                                       bcomponents = self.bias.fetch(),
                                       ensemble = self.ensemble.fetch(),
                                       motion = self.motion.fetch(),
>>>>>>> 49c17ff4
                                       prefix = self.prefix.fetch()
                                       )

      return rsys<|MERGE_RESOLUTION|>--- conflicted
+++ resolved
@@ -22,11 +22,7 @@
 from ipi.inputs.beads import InputBeads
 from ipi.inputs.cell import InputCell
 from ipi.inputs.ensembles import InputEnsemble
-<<<<<<< HEAD
-from ipi.inputs.mover import InputMover
-=======
 from ipi.inputs.motion import InputMotion
->>>>>>> 49c17ff4
 from ipi.inputs.normalmodes import InputNormalModes
 from ipi.engine.normalmodes import NormalModes
 from ipi.engine.atoms import Atoms
@@ -34,11 +30,7 @@
 from ipi.engine.cell import Cell
 from ipi.engine.forces import Forces
 from ipi.engine.ensembles import Ensemble
-<<<<<<< HEAD
-from ipi.engine.mover import Mover
-=======
 from ipi.engine.motion import Motion
->>>>>>> 49c17ff4
 from ipi.inputs.initializer import InputInitializer
 from ipi.engine.initializer import Initializer
 
@@ -73,14 +65,9 @@
              "forces" :   (InputForces,    { "help"  : InputForces.default_help }),
              "bias" :   (InputForces,    { "help"  : InputForces.default_help,
                                            "default" : [] }),
-<<<<<<< HEAD
-             "ensemble": (InputEnsemble, { "help"  : InputEnsemble.default_help , "default" : input_default(factory=Ensemble, kwargs={'dt':1.0, 'temp':1.0})} ),
-             "mover": (InputMover, { "help"  : InputMover.default_help, "default" : input_default(factory=Mover) } ),
-=======
              "ensemble": (InputEnsemble, { "help"  : InputEnsemble.default_help ,
                              "default" : input_default(factory=Ensemble, kwargs={'temp':1.0})} ),
              "motion": (InputMotion, { "help"  : InputMotion.default_help, "default" : input_default(factory=Motion) } ),
->>>>>>> 49c17ff4
              "beads" :   (InputBeads, { "help"     : InputBeads.default_help,
                                         "default"  : input_default(factory=Beads, kwargs={'natoms': 0, 'nbeads': 0}) } ),
              "normal_modes" :   (InputNormalModes, { "help"     : InputNormalModes.default_help,
@@ -88,11 +75,7 @@
              "cell" :    (InputCell,   { "help"    : InputCell.default_help,
                                         "default"  : input_default(factory=Cell) })
              }
-<<<<<<< HEAD
-             
-=======
 
->>>>>>> 49c17ff4
    attribs = {
     "copies": (InputAttribute, {"help" : "Create multiple copies of the system. This is handy for initialising simulations with multiple systems.", "default": 1, "dtype": int}) ,
     "prefix": (InputAttribute, {"help" : "Prepend this string to output files generated for this system. If 'copies' is greater than 1, a trailing number will be appended.", "default": "", "dtype": str})
@@ -114,11 +97,7 @@
       self.forces.store(psys.fcomp)
       self.bias.store(psys.bcomp)
       self.ensemble.store(psys.ensemble)
-<<<<<<< HEAD
-      self.mover.store(psys.mover)
-=======
       self.motion.store(psys.motion)
->>>>>>> 49c17ff4
       self.beads.store(psys.beads)
       self.normal_modes.store(psys.nm)
       self.cell.store(psys.cell)
@@ -140,16 +119,6 @@
 
       # this creates a simulation object which gathers all the little bits
       #TODO use named arguments since this list is a bit too long...
-<<<<<<< HEAD
-      rsys = ipi.engine.system.System( init = self.initialize.fetch(), 
-                                       beads = self.beads.fetch(), 
-                                       nm = self.normal_modes.fetch(),
-                                       cell = self.cell.fetch(),                                       
-                                       fcomponents = self.forces.fetch(),
-                                       bcomponents = self.bias.fetch(),
-                                       ensemble = self.ensemble.fetch(),  
-                                       mover = self.mover.fetch(),
-=======
       rsys = ipi.engine.system.System( init = self.initialize.fetch(),
                                        beads = self.beads.fetch(),
                                        nm = self.normal_modes.fetch(),
@@ -158,7 +127,6 @@
                                        bcomponents = self.bias.fetch(),
                                        ensemble = self.ensemble.fetch(),
                                        motion = self.motion.fetch(),
->>>>>>> 49c17ff4
                                        prefix = self.prefix.fetch()
                                        )
 
