--- conflicted
+++ resolved
@@ -40,13 +40,8 @@
         "mode": (InputAttribute, {"dtype":   str,
                                   "default": 'nve',
                                   "help":    "The ensemble that will be sampled during the simulation. ",
-<<<<<<< HEAD
-                                  "options": ['nve', 'nvt', 'npt', 'nst', 'sc']})
-    }
-=======
-                                  "options": ['nve', 'nvt', 'npt', 'nst', 'mts']})
+                                  "options": ['nve', 'nvt', 'npt', 'nst', 'mts', 'sc']})
               }
->>>>>>> 71743243
 
     fields = {
         "thermostat": (InputThermo, {"default": input_default(factory=ipi.engine.thermostats.Thermostat),
