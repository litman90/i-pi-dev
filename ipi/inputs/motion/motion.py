--- conflicted
+++ resolved
@@ -134,11 +134,8 @@
          sc = NEBMover(fixcom=self.fixcom.fetch(), fixatoms=self.fixatoms.fetch(), **self.neb_optimizer.fetch())
       elif self.mode.fetch() == "dynamics":
          sc = Dynamics(fixcom=self.fixcom.fetch(), fixatoms=self.fixatoms.fetch(), **self.dynamics.fetch())
-<<<<<<< HEAD
-=======
       elif self.mode.fetch() == "calcphonons":
          sc = DynMatrixMover(fixcom=self.fixcom.fetch(), fixatoms=self.fixatoms.fetch(), **self.calculator.fetch() )
->>>>>>> 02f2887e
       else:
          sc = Motion()
          #raise ValueError("'" + self.mode.fetch() + "' is not a supported motion calculation mode.")
