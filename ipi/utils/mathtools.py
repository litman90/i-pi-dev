--- conflicted
+++ resolved
@@ -323,13 +323,9 @@
       else:
          warning("Zeroing negative %d-th element in matrix square root: %e" %(i, eigvals[i]), verbosity.low)
          diag[i,i] = 0
-<<<<<<< HEAD
          negev = True
    rv = np.dot(eigvecs, np.dot(diag, eigvecs.T))
    if negev: 
       warning("Checking decomposition after negative eigenvalue: \n" +str(A-np.dot(rv,rv.T)) , verbosity.low)
       
-   return rv
-=======
-   return np.dot(eigvecs, np.dot(diag, eigvecs.T))
->>>>>>> 632d3c70
+   return rv