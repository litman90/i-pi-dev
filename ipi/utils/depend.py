"""Contains the classes that are used to define the dependency network.

Copyright (C) 2013, Joshua More and Michele Ceriotti

This program is free software: you can redistribute it and/or modify
it under the terms of the GNU General Public License as published by
the Free Software Foundation, either version 3 of the License, or
(at your option) any later version.

This program is distributed in the hope that it will be useful,
but WITHOUT ANY WARRANTY; without even the implied warranty of
MERCHANTABILITY or FITNESS FOR A PARTICULAR PURPOSE. See the
GNU General Public License for more details.

You should have received a copy of the GNU General Public License
along with this program. If not, see <http.//www.gnu.org/licenses/>.


The classes defined in this module overload the standard __get__ and __set__
routines of the numpy ndarray class and standard library object class so that
they automatically keep track of whether anything they depend on has been
altered, and so only recalculate their value when necessary.

Basic quantities that depend on nothing else can be manually altered in the
usual way, all other quantities are updated automatically and cannot be changed
directly.

The exceptions to this are synchronized properties, which are in effect
multiple basic quantities all related to each other, for example the bead and
normal mode representations of the positions and momenta. In this case any of
the representations can be set manually, and all the other representations
must keep in step.

For a more detailed discussion, see the reference manual.

Classes:
    depend_base: Base depend class with the generic methods and attributes.
    depend_value: Depend class for scalar objects.
    depend_array: Depend class for arrays.
    synchronizer: Class that holds the different objects that are related to each
        other and keeps track of which property has been set manually.
    dobject: An extension of the standard library object that overloads
        __getattribute__ and __setattribute__, so that we can use the
        standard syntax for setting and getting the depend object,
        i.e. foo = value, not foo.set(value).

Functions:
    dget: Gets the dependencies of a depend object.
    dset: Sets the dependencies of a depend object.
    depstrip: Used on a depend_array object, to access its value without
        needing the depend machinery, and so much more quickly. Must not be used
        if the value of the array is to be changed.
    depcopy: Copies the dependencies from one object to another
    deppipe: Used to make two objects be synchronized to the same value.
"""


__all__ = ['depend_base', 'depend_value', 'depend_array', 'synchronizer',
           'dobject', 'dget', 'dset', 'depstrip', 'depcopy', 'deppipe']


import numpy as np
import weakref
from ipi.utils.messages import verbosity, warning


class synchronizer(object):
    """Class to implement synched objects.

    Holds the objects used to keep two or more objects in step with each other.
    This is shared between all the synched objects.

    Attributes:
        synched: A dictionary containing all the synched objects, of the form
            {"name": depend object}.
        manual: A string containing the name of the object being manually changed.
    """

    def __init__(self, deps=None):
        """Initialises synchronizer.

        Args:
           deps: Optional dictionary giving the synched objects of the form
                 {"name": depend object}.
        """

        if deps is None:
            self.synced = dict()
        else:
            self.synced = deps

        self.manual = None


#TODO put some error checks in the init to make sure that the object is initialized from consistent synchro and func states
class depend_base(object):
    """Base class for dependency handling.

    Builds the majority of the machinery required for the different depend
    objects. Contains functions to add and remove dependencies, the tainting
    mechanism by which information about which objects have been updated is
    passed around the dependency network, and the manual and automatic update
    functions to check that depend objects with functions are not manually
    updated and that synchronized objects are kept in step with the one manually
    changed.

    Attributes:
        _tainted: An array containing one boolean, which is True if one of the
            dependencies has been changed since the last time the value was
            cached.
        _func: A function name giving the method of calculating the value,
            if required. None otherwise.
        _name: The name of the depend base object.
        _synchro: A synchronizer object to deal with synched objects, if
            required. None otherwise.
        _dependants: A list containing all objects dependent on the self.
    """

    def __init__(self, name, synchro=None, func=None, dependants=None, dependencies=None, tainted=None):
        """Initialises depend_base.

        An unusual initialisation routine, as it has to be able to deal with the
        depend array mechanism for returning slices as new depend arrays.

        This is the reason for the penultimate if statement; it automatically
        taints objects created from scratch but does nothing to slices which are
        not tainted.

        Also, the last if statement makes sure that if a synchronized property is
        sliced, this initialization routine does not automatically set it to the
        manually updated property.

        Args:
            name: A string giving the name of self.
            tainted: An optional array containing one boolean which is True if one
            of the dependencies has been changed.
            func: An optional argument that can be specified either by a function
                name, or for synchronized values a dictionary of the form
                {"name": function name}; where "name" is one of the other
                synched objects and function name is the name of a function to
                get the object "name" from self.
            synchro: An optional synchronizer object.
            dependants: An optional list containing objects that depend on self.
            dependencies: An optional list containing objects that self
                depends upon.
        """

        self._dependants = []
        if tainted is None:
            tainted = np.array([True], bool)
        if dependants is None:
            dependants = []
        if dependencies is None:
            dependencies = []
        self._tainted = tainted
        self._func = func
        self._name = name

        self.add_synchro(synchro)

        for item in dependencies:
            item.add_dependant(self, tainted)

        for item in dependants:
            if not type(item) is weakref.ref:  # use weakreferences consistently in dependants
                dependants.remove(item)
                dependants.append(weakref.ref(item))
        self._dependants = dependants

        # Don't taint self if the object is a primitive one. However, do propagate tainting to dependants if required.
        if tainted:
            if self._func is None:
                self.taint(taintme=False)
            else:
                self.taint(taintme=tainted)

    def add_synchro(self, synchro=None):
        """ Links depend object to a synchronizer. """

        self._synchro = synchro
        if not self._synchro is None and not self._name in self._synchro.synced:
            self._synchro.synced[self._name] = self
            self._synchro.manual = self._name

    def add_dependant(self, newdep, tainted=True):
        """Adds a dependant property.

        Args:
            newdep: The depend object to be added to the dependency list.
            tainted: A boolean that decides whether newdep should be tainted.
               True by default.
        """

        if type(newdep) is weakref.ref:
            self._dependants.append(newdep)
            if tainted:
                newdep().taint(taintme=True)
        else:
            self._dependants.append(weakref.ref(newdep))
            if tainted:
                newdep.taint(taintme=True)

    def add_dependency(self, newdep, tainted=True):
        """Adds a dependency.

        Args:
            newdep: The depend object self now depends upon.
            tainted: A boolean that decides whether self should
                be tainted. True by default.
        """

        newdep._dependants.append(weakref.ref(self))
        if tainted:
            self.taint(taintme=True)

    def taint(self, taintme=True):
        """Recursively sets tainted flag on dependent objects.

        The main function dealing with the dependencies. Taints all objects
        further down the dependency tree until either all objects have been
        tainted, or it reaches only objects that have already been tainted. Note
        that in the case of a dependency loop the initial setting of _tainted to
        True prevents an infinite loop occuring.

        Also, in the case of a synchro object, the manually set quantity is not
        tainted, as it is assumed that synchro objects only depend on each other.

        Args:
           taintme: A boolean giving whether self should be tainted at the end.
              True by default.
        """

        self._tainted[:] = True
        for item in self._dependants:
            if (not item()._tainted[0]):
                item().taint()
        if not self._synchro is None:
            for v in self._synchro.synced.values():
                if (not v._tainted[0]) and (not v is self):
                    v.taint(taintme=True)
            self._tainted[:] = (taintme and (not self._name == self._synchro.manual))
        else:
            self._tainted[:] = taintme

    def tainted(self):
        """Returns tainted flag."""

        return self._tainted[0]

    def update_auto(self):
        """Automatic update routine.

        Updates the value when get has been called and self has been tainted.
        """

        if not self._synchro is None:
            if (not self._name == self._synchro.manual):
                self.set(self._func[self._synchro.manual](), manual=False)
            else:
                warning(self._name + " probably shouldn't be tainted (synchro)", verbosity.low)
        elif not self._func is None:
            self.set(self._func(), manual=False)
        else:
            warning(self._name + " probably shouldn't be tainted (value)", verbosity.low)

    def update_man(self):
        """Manual update routine.

        Updates the value when the value has been manually set. Also raises an
        exception if a calculated quantity has been manually set. Also starts the
        tainting routine.

        Raises:
            NameError: If a calculated quantity has been manually set.
        """

        if not self._synchro is None:
            self._synchro.manual = self._name
            for v in self._synchro.synced.values():
                v.taint(taintme=True)
            self._tainted[:] = False
        elif not self._func is None:
            raise NameError("Cannot set manually the value of the automatically-computed property <" + self._name + ">")
        else:
            self.taint(taintme=False)
<<<<<<< HEAD
         else:
            self.taint(taintme=tainted)


   def add_synchro(self, synchro=None):
      """ Links depend object to a synchronizer. """

      self._synchro = synchro
      if not self._synchro is None and not self._name in self._synchro.synced:
         self._synchro.synced[self._name] = self
         self._synchro.manual = self._name


   def add_dependant(self, newdep, tainted=True):
      """Adds a dependant property.

      Args:
         newdep: The depend object to be added to the dependency list.
         tainted: A boolean that decides whether newdep should be tainted.
            True by default.
      """

      if type(newdep) is weakref.ref:
         self._dependants.append(newdep)
         if tainted:
            newdep().taint(taintme=True)
      else:
         self._dependants.append(weakref.ref(newdep))
         if tainted:
            newdep.taint(taintme=True)

   def add_dependency(self, newdep, tainted=True):
      """Adds a dependency.

      Args:
         newdep: The depend object self now depends upon.
         tainted: A boolean that decides whether self should
            be tainted. True by default.
      """

      newdep._dependants.append(weakref.ref(self))
      if tainted:
         self.taint(taintme=True)

   def taint(self,taintme=True):
      """Recursively sets tainted flag on dependent objects.

      The main function dealing with the dependencies. Taints all objects
      further down the dependency tree until either all objects have been
      tainted, or it reaches only objects that have already been tainted. Note
      that in the case of a dependency loop the initial setting of _tainted to
      True prevents an infinite loop occuring.

      Also, in the case of a synchro object, the manually set quantity is not
      tainted, as it is assumed that synchro objects only depend on each other.

      Args:
         taintme: A boolean giving whether self should be tainted at the end.
            True by default.
      """

      self._tainted[:] = True
      for item in self._dependants:
         if (not item()._tainted[0]):
            item().taint()
      if not self._synchro is None:
         for v in self._synchro.synced.values():
            if (not v._tainted[0]) and (not v is self):
               v.taint(taintme=True)
         self._tainted[:] = (taintme and (not self._name == self._synchro.manual))
      else:
         self._tainted[:] = taintme

   def tainted(self):
      """Returns tainted flag."""

      return self._tainted[0]

   def update_auto(self):
      """Automatic update routine.

      Updates the value when get has been called and self has been tainted.
      """

      if not self._synchro is None:
         if (not self._name == self._synchro.manual):
            self.set(self._func[self._synchro.manual](), manual=False)
         else:
            warning(self._name + " probably shouldn't be tainted (synchro)", verbosity.low)
      elif not self._func is None:
         self.set(self._func(), manual=False)
      else:
         warning(self._name + " probably shouldn't be tainted (value)", verbosity.low)

   def update_man(self):
      """Manual update routine.

      Updates the value when the value has been manually set. Also raises an
      exception if a calculated quantity has been manually set. Also starts the
      tainting routine.

      Raises:
         NameError: If a calculated quantity has been manually set.
      """

      if not self._synchro is None:
         self._synchro.manual = self._name
         for v in self._synchro.synced.values():
            v.taint(taintme=True)
         self._tainted[:] = False
      elif not self._func is None:
         raise NameError("Cannot set manually the value of the automatically-computed property <" + self._name + ">")
      else:
         self.taint(taintme=False)

   def set(self, value, manual=False):
      """Dummy setting routine."""

      pass

   def get(self):
      """Dummy getting routine."""

      pass

class depend_value(depend_base):
   """Scalar class for dependency handling.
=======
>>>>>>> 3e3a54e6

    def set(self, value, manual=False):
        """Dummy setting routine."""

        pass

    def get(self):
        """Dummy getting routine."""

        pass


class depend_value(depend_base):
    """Scalar class for dependency handling.

    Attributes:
        _value: The value associated with self.
    """

    def __init__(self, name, value=None, synchro=None, func=None, dependants=None, dependencies=None, tainted=None):
        """Initialises depend_value.

        Args:
            name: A string giving the name of self.
            value: The value of the object. Optional.
            tainted: An optional array giving the tainted flag. Default is [True].
            func: An optional argument that can be specified either by a function
                name, or for synchronized values a dictionary of the form
                {"name": function name}; where "name" is one of the other
                synched objects and function name is the name of a function to
                get the object "name" from self.
            synchro: An optional synchronizer object.
            dependants: An optional list containing objects that depend on self.
            dependencies: An optional list containing objects that self
                depends upon.
        """

        self._value = value
        super(depend_value, self).__init__(name, synchro, func, dependants, dependencies, tainted)

    def get(self):
        """Returns value, after recalculating if necessary.

        Overwrites the standard method of getting value, so that value
        is recalculated if tainted.
        """

        if self._tainted[0]:
            self.update_auto()
            self.taint(taintme=False)

        return self._value

    def __get__(self, instance, owner):
        """Overwrites standard get function."""

        return self.get()

    def set(self, value, manual=True):
        """Alters value and taints dependencies.

        Overwrites the standard method of setting value, so that dependent
        quantities are tainted, and so we check that computed quantities are not
        manually updated.
        """

        self._value = value
        self.taint(taintme=False)
        if manual:
            self.update_man()

    def __set__(self, instance, value):
        """Overwrites standard set function."""

        self.set(value)


class depend_array(np.ndarray, depend_base):
    """Array class for dependency handling.

    Differs from depend_value as arrays handle getting items in a different
    way to scalar quantities, and as there needs to be support for slicing an
    array. Initialisation is also done in a different way for ndarrays.

    Attributes:
        _bval: The base deparray storage space. Equal to depstrip(self) unless
            self is a slice.
    """

    def __new__(cls, value, name, synchro=None, func=None, dependants=None, dependencies=None, tainted=None, base=None):
        """Creates a new array from a template.

        Called whenever a new instance of depend_array is created. Casts the
        array base into an appropriate form before passing it to
        __array_finalize__().

        Args:
           See __init__().
        """

        obj = np.asarray(value).view(cls)
        return obj

    def __init__(self, value, name, synchro=None, func=None, dependants=None, dependencies=None, tainted=None, base=None):
        """Initialises depend_array.

        Note that this is only called when a new array is created by an
        explicit constructor.

        Args:
            name: A string giving the name of self.
            value: The (numpy) array to serve as the memory base.
            tainted: An optional array giving the tainted flag. Default is [True].
            func: An optional argument that can be specified either by a function
                name, or for synchronized values a dictionary of the form
                {"name": function name}; where "name" is one of the other
                synched objects and function name is the name of a function to
                get the object "name" from self.
            synchro: An optional synchronizer object.
            dependants: An optional list containing objects that depend on self.
            dependencies: An optional list containing objects that self
                depends upon.
        """

        super(depend_array, self).__init__(name, synchro, func, dependants, dependencies, tainted)

        if base is None:
            self._bval = value
        else:
            self._bval = base

    def copy(self, order='C', maskna=None):
        """Wrapper for numpy copy mechanism."""

        # Sets a flag and hands control to the numpy copy
        self._fcopy = True
        return super(depend_array, self).copy(order)

    def __array_finalize__(self, obj):
        """Deals with properly creating some arrays.

        In the case where a function acting on a depend array returns a ndarray,
        this casts it into the correct form and gives it the
        depend machinery for other methods to be able to act upon it. New
        depend_arrays will next be passed to __init__ ()to be properly
        initialized, but some ways of creating arrays do not call __new__() or
        __init__(), so need to be initialized.
        """

        depend_base.__init__(self, name="")

        if type(obj) is depend_array:
            # We are in a view cast or in new from template. Unfortunately
            # there is no sure way to tell (or so it seems). Hence we need to
            # handle special cases, and hope we are in a view cast otherwise.
            if hasattr(obj, "_fcopy"):
                del(obj._fcopy)   # removes the "copy flag"
                self._bval = depstrip(self)
            else:
                # Assumes we are in view cast, so copy over the attributes from the
                # parent object. Typical case: when transpose is performed as a
                # view.
                super(depend_array, self).__init__(obj._name, obj._synchro, obj._func, obj._dependants, None, obj._tainted)
                self._bval = obj._bval
        else:
            # Most likely we came here on the way to init.
            # Just sets a defaults for safety
            self._bval = depstrip(self)

    def __array_prepare__(self, arr, context=None):
        """Prepare output array for ufunc.

        Depending on the context we try to understand if we are doing an
        in-place operation (in which case we want to keep the return value a
        deparray) or we are generating a new array as a result of the ufunc.
        In this case there is no way to know if dependencies should be copied,
        so we strip and return a ndarray.
        """

        if context is None or len(context) < 2 or not type(context[0]) is np.ufunc:
            # It is not clear what we should do. If in doubt, strip dependencies.
            return np.ndarray.__array_prepare__(self.view(np.ndarray), arr.view(np.ndarray), context)
        elif len(context[1]) > context[0].nin and context[0].nout > 0:
            # We are being called by a ufunc with a output argument, which is being
            # actually used. Most likely, something like an increment,
            # so we pass on a deparray
            return super(depend_array, self).__array_prepare__(arr, context)
        else:
            # Apparently we are generating a new array.
            # We have no way of knowing its
            # dependencies, so we'd better return a ndarray view!
            return np.ndarray.__array_prepare__(self.view(np.ndarray), arr.view(np.ndarray), context)

    def __array_wrap__(self, arr, context=None):
        """ Wraps up output array from ufunc.

        See docstring of __array_prepare__().
        """

        if context is None or len(context) < 2 or not type(context[0]) is np.ufunc:
            return np.ndarray.__array_wrap__(self.view(np.ndarray), arr.view(np.ndarray), context)
        elif len(context[1]) > context[0].nin and context[0].nout > 0:
            return super(depend_array, self).__array_wrap__(arr, context)
        else:
            return np.ndarray.__array_wrap__(self.view(np.ndarray), arr.view(np.ndarray), context)

    # whenever possible in compound operations just return a regular ndarray
    __array_priority__ = -1.0

    def reshape(self, newshape):
        """Changes the shape of the base array.

        Args:
           newshape: A tuple giving the desired shape of the new array.

        Returns:
           A depend_array with the dimensions given by newshape.
        """

        return depend_array(depstrip(self).reshape(newshape), name=self._name, synchro=self._synchro,
                            func=self._func, dependants=self._dependants, tainted=self._tainted, base=self._bval)

    def flatten(self):
        """Makes the base array one dimensional.

        Returns:
            A flattened array.
        """

        return self.reshape(self.size)

    @staticmethod
    def __scalarindex(index, depth=1):
        """Checks if an index points at a scalar value.

        Used so that looking up one item in an array returns a scalar, whereas
        looking up a slice of the array returns a new array with the same
        dependencies as the original, so that changing the slice also taints
        the global array.

        Arguments:
            index: the index to be checked.
            depth: the rank of the array which is being accessed. Default value
                is 1.

        Returns:
            A logical stating whether a __get__ instruction based
            on index would return a scalar.
        """

        if (np.isscalar(index) and depth <= 1):
            return True
        elif (isinstance(index, tuple) and len(index) == depth):
            #if the index is a tuple check it does not contain slices
            for i in index:
                if not np.isscalar(i):
                    return False
            return True
        return False

    def __getitem__(self, index):
        """Returns value[index], after recalculating if necessary.

        Overwrites the standard method of getting value, so that value
        is recalculated if tainted. Scalar slices are returned as an ndarray,
        so without depend machinery. If you need a "scalar depend" which
        behaves as a slice, just create a 1x1 matrix, e.g b=a(7,1:2)

        Args:
           index: A slice variable giving the appropriate slice to be read.
        """

        if self._tainted[0]:
            self.update_auto()
            self.taint(taintme=False)

        if (self.__scalarindex(index, self.ndim)):
            return depstrip(self)[index]
        else:
            return depend_array(depstrip(self)[index], name=self._name, synchro=self._synchro,
                                func=self._func, dependants=self._dependants, tainted=self._tainted, base=self._bval)

    def __getslice__(self, i, j):
        """Overwrites standard get function."""

        return self.__getitem__(slice(i, j, None))

    def get(self):
        """Alternative to standard get function."""

        return self.__getitem__(slice(None, None, None))

    def __get__(self, instance, owner):
        """Overwrites standard get function."""

        # It is worth duplicating this code that is also used in __getitem__ as this
        # is called most of the time, and we avoid creating a load of copies pointing to the same depend_array

        if self._tainted[0]:
            self.update_auto()
            self.taint(taintme=False)

        return self

    def __setitem__(self, index, value, manual=True):
        """Alters value[index] and taints dependencies.

        Overwrites the standard method of setting value, so that dependent
        quantities are tainted, and so we check that computed quantities are not
        manually updated.

        Args:
           index: A slice variable giving the appropriate slice to be read.
           value: The new value of the slice.
           manual: Optional boolean giving whether the value has been changed
              manually. True by default.
        """

        self.taint(taintme=False)
        if manual:
            depstrip(self)[index] = value
            self.update_man()
        elif index == slice(None, None, None):
            self._bval[index] = value
        else:
            raise IndexError("Automatically computed arrays should span the whole parent")

    def __setslice__(self, i, j, value):
        """Overwrites standard set function."""

        return self.__setitem__(slice(i, j), value)

    def set(self, value, manual=True):
        """Alterative to standard set function.

        Args:
            See __setitem__().
        """

        self.__setitem__(slice(None, None), value=value, manual=manual)

    def __set__(self, instance, value):
        """Overwrites standard set function."""

        self.__setitem__(slice(None, None), value=value)


# BEGINS NUMPY FUNCTIONS OVERRIDE
# np.dot and other numpy.linalg functions have the nasty habit to
# view cast to generate the output. Since we don't want to pass on
# dependencies to the result of these functions, and we can't use
# the ufunc mechanism to demote the class type to ndarray, we must
# overwrite np.dot and other similar functions.

# ** np.dot
__dp_dot = np.dot

def dep_dot(da, db):
    a = depstrip(da)
    b = depstrip(db)

    return __dp_dot(da, db)

np.dot = dep_dot

# ENDS NUMPY FUNCTIONS OVERRIDE


def dget(obj, member):
    """Takes an object and retrieves one of its attributes.

    Note that this is necessary as calling it in the standard way calls the
    __get__() function of member.

    Args:
        obj: A user defined class.
        member: A string giving the name of an attribute of obj.

    Exceptions:
        KeyError: If member is not an attribute of obj.

    Returns:
        obj.member.
    """

    return obj.__dict__[member]


def dset(obj, member, value, name=None):
    """Takes an object and sets one of its attributes.

    Necessary for editing any depend object, and should be used for
    initialising them as well, as often initialization occurs more than once,
    with the second time effectively being an edit.

    Args:
        obj: A user defined class.
        member: A string giving the name of an attribute of obj.
        value: The new value of member.
        name: New name of member.

    Exceptions:
        KeyError: If member is not an attribute of obj.
    """

    obj.__dict__[member] = value
    if not name is None:
        obj.__dict__[member]._name = name


def depstrip(da):
    """Removes dependencies from a depend_array.

    Takes a depend_array and returns its value as a ndarray, effectively
    stripping the dependencies from the ndarray. This speeds up a lot of
    calculations involving these arrays. Must only be used if the value of the
    array is not going to be changed.

    Args:
        deparray: A depend_array.

    Returns:
        A ndarray with the same value as deparray.
    """

    # only bother to strip dependencies if the array actually IS a depend_array
    if isinstance(da, depend_array):
        #if da._tainted[0]:
        #    print "!!! WARNING depstrip called on tainted array WARNING !!!!!"
        # I think we can safely assume that when we call depstrip the array has
        # been cleared already but I am not 100% sure so better check - and in
        # case raise the update
        return da.view(np.ndarray)
    else:
        return da


def deppipe(objfrom, memberfrom, objto, memberto):
    """Synchronizes two depend objects.

    Takes two depend objects, and makes one of them depend on the other in such
    a way that both keep the same value. Used for attributes such as temperature
    that are used in many different modules, and so need different depend objects
    in each, but which should all have the same value.

    Args:
        objfrom: An object containing memberfrom.
        memberfrom: The base depend object.
        objto: An object containing memberto.
        memberto: The depend object that should be equal to memberfrom.
    """

    dfrom = dget(objfrom, memberfrom)
    dto = dget(objto, memberto)
    dto._func = lambda: dfrom.get()
    dto.add_dependency(dfrom)


def depcopy(objfrom, memberfrom, objto, memberto):
    """Copies the dependencies of one depend object to another.

    Args:
        See deppipe.
    """
    dfrom = dget(objfrom, memberfrom)
    dto = dget(objto, memberto)
    dto._dependants = dfrom._dependants
    dto._synchro = dfrom._synchro
    dto.add_synchro(dfrom._synchro)
    dto._tainted = dfrom._tainted
    dto._func = dfrom._func
    if hasattr(dfrom, "_bval"):
        dto._bval = dfrom._bval

class dobject(object):
    """Class that allows standard notation to be used for depend objects."""

    def __getattribute__(self, name):
        """Overwrites standard __getattribute__().

        This changes the standard __getattribute__() function of any class that
        subclasses dobject such that depend objects are called with their own
        __get__() function rather than the standard one.
        """

        value = object.__getattribute__(self, name)
        if hasattr(value, '__get__'):
            value = value.__get__(self, self.__class__)
        return value

    def __setattr__(self, name, value):
        """Overwrites standard __setattribute__().

        This changes the standard __setattribute__() function of any class that
        subclasses dobject such that depend objects are called with their own
        __set__() function rather than the standard one.
        """

        try:
            obj = object.__getattribute__(self, name)
        except AttributeError:
            pass
        else:
            if hasattr(obj, '__set__'):
                return obj.__set__(self, value)
        return object.__setattr__(self, name, value)<|MERGE_RESOLUTION|>--- conflicted
+++ resolved
@@ -283,136 +283,6 @@
             raise NameError("Cannot set manually the value of the automatically-computed property <" + self._name + ">")
         else:
             self.taint(taintme=False)
-<<<<<<< HEAD
-         else:
-            self.taint(taintme=tainted)
-
-
-   def add_synchro(self, synchro=None):
-      """ Links depend object to a synchronizer. """
-
-      self._synchro = synchro
-      if not self._synchro is None and not self._name in self._synchro.synced:
-         self._synchro.synced[self._name] = self
-         self._synchro.manual = self._name
-
-
-   def add_dependant(self, newdep, tainted=True):
-      """Adds a dependant property.
-
-      Args:
-         newdep: The depend object to be added to the dependency list.
-         tainted: A boolean that decides whether newdep should be tainted.
-            True by default.
-      """
-
-      if type(newdep) is weakref.ref:
-         self._dependants.append(newdep)
-         if tainted:
-            newdep().taint(taintme=True)
-      else:
-         self._dependants.append(weakref.ref(newdep))
-         if tainted:
-            newdep.taint(taintme=True)
-
-   def add_dependency(self, newdep, tainted=True):
-      """Adds a dependency.
-
-      Args:
-         newdep: The depend object self now depends upon.
-         tainted: A boolean that decides whether self should
-            be tainted. True by default.
-      """
-
-      newdep._dependants.append(weakref.ref(self))
-      if tainted:
-         self.taint(taintme=True)
-
-   def taint(self,taintme=True):
-      """Recursively sets tainted flag on dependent objects.
-
-      The main function dealing with the dependencies. Taints all objects
-      further down the dependency tree until either all objects have been
-      tainted, or it reaches only objects that have already been tainted. Note
-      that in the case of a dependency loop the initial setting of _tainted to
-      True prevents an infinite loop occuring.
-
-      Also, in the case of a synchro object, the manually set quantity is not
-      tainted, as it is assumed that synchro objects only depend on each other.
-
-      Args:
-         taintme: A boolean giving whether self should be tainted at the end.
-            True by default.
-      """
-
-      self._tainted[:] = True
-      for item in self._dependants:
-         if (not item()._tainted[0]):
-            item().taint()
-      if not self._synchro is None:
-         for v in self._synchro.synced.values():
-            if (not v._tainted[0]) and (not v is self):
-               v.taint(taintme=True)
-         self._tainted[:] = (taintme and (not self._name == self._synchro.manual))
-      else:
-         self._tainted[:] = taintme
-
-   def tainted(self):
-      """Returns tainted flag."""
-
-      return self._tainted[0]
-
-   def update_auto(self):
-      """Automatic update routine.
-
-      Updates the value when get has been called and self has been tainted.
-      """
-
-      if not self._synchro is None:
-         if (not self._name == self._synchro.manual):
-            self.set(self._func[self._synchro.manual](), manual=False)
-         else:
-            warning(self._name + " probably shouldn't be tainted (synchro)", verbosity.low)
-      elif not self._func is None:
-         self.set(self._func(), manual=False)
-      else:
-         warning(self._name + " probably shouldn't be tainted (value)", verbosity.low)
-
-   def update_man(self):
-      """Manual update routine.
-
-      Updates the value when the value has been manually set. Also raises an
-      exception if a calculated quantity has been manually set. Also starts the
-      tainting routine.
-
-      Raises:
-         NameError: If a calculated quantity has been manually set.
-      """
-
-      if not self._synchro is None:
-         self._synchro.manual = self._name
-         for v in self._synchro.synced.values():
-            v.taint(taintme=True)
-         self._tainted[:] = False
-      elif not self._func is None:
-         raise NameError("Cannot set manually the value of the automatically-computed property <" + self._name + ">")
-      else:
-         self.taint(taintme=False)
-
-   def set(self, value, manual=False):
-      """Dummy setting routine."""
-
-      pass
-
-   def get(self):
-      """Dummy getting routine."""
-
-      pass
-
-class depend_value(depend_base):
-   """Scalar class for dependency handling.
-=======
->>>>>>> 3e3a54e6
 
     def set(self, value, manual=False):
         """Dummy setting routine."""
@@ -887,6 +757,7 @@
     if hasattr(dfrom, "_bval"):
         dto._bval = dfrom._bval
 
+
 class dobject(object):
     """Class that allows standard notation to be used for depend objects."""
 
