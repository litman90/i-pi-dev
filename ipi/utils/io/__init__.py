--- conflicted
+++ resolved
@@ -106,12 +106,11 @@
     Args:
         filedesc: An open readable file object from a `mode` formatted file.
 
-<<<<<<< HEAD
-   Returns:
-      Generator over the xyz trajectory, that yields
-      Atoms objects with the appropriate atom labels, masses and positions.
-   """
-   return _get_io_function(mode, "iter")(filedesc=filedesc)
+    Returns:
+        Generator over the xyz trajectory, that yields
+        Atoms objects with the appropriate atom labels, masses and positions.
+    """
+    return _get_io_function(mode, "iter")(filedesc=filedesc)
 
 
 def iter_file_guess(filename):
@@ -152,11 +151,4 @@
         # well, this is unexpected, complain
         raise NotImplementedError('Unsupported file open mode: %s.' % mode)
 
-    return open(filename, mode, buffering)
-=======
-    Returns:
-        Generator over the xyz trajectory, that yields
-        Atoms objects with the appropriate atom labels, masses and positions.
-    """
-    return _get_io_function(mode, "iter")(filedesc=filedesc)
->>>>>>> 68c2c10f
+    return open(filename, mode, buffering)