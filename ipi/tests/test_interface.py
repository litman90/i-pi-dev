"""Deals with testing the driver interface."""

# This file is part of i-PI.
# i-PI Copyright (C) 2014-2015 i-PI developers
# See the "licenses" directory for full license information.


import nose
from ipi.interfaces.sockets import Driver, InterfaceSocket
from ipi.interfaces.clients import Client, ClientASE


def test_client():
    """Client: startup without socket."""
    c = Client(_socket=False)


def test_driver():
    """Driver: startup without socket."""
    d = Driver(socket=None)


def test_interface():
<<<<<<< HEAD
    """InterfaceSocket: startup."""
    i = InterfaceSocket()
=======
   """InterfaceSocket: startup."""
   i = InterfaceSocket()


def test_ASE():
    """Socket client for ASE."""

    try:
        from ase import lattice
        from ase import units
        from ase.calculators.lj import LennardJones
    except ImportError:
        raise nose.SkipTest

    # create ASE atoms and calculator
    atoms = lattice.bulk('Ar', cubic=True)
    calculator = LennardJones(epsilon=0.997*units.kJ/units.mol, sigma=3.4, rc=10.0)
    atoms.set_calculator(calculator)

    # try to get potential energy
    atoms.get_potential_energy()

    # create the socket client
    client = ClientASE(atoms, verbose=True, address='ase', _socket=False)
>>>>>>> 760e588a
<|MERGE_RESOLUTION|>--- conflicted
+++ resolved
@@ -21,12 +21,8 @@
 
 
 def test_interface():
-<<<<<<< HEAD
     """InterfaceSocket: startup."""
     i = InterfaceSocket()
-=======
-   """InterfaceSocket: startup."""
-   i = InterfaceSocket()
 
 
 def test_ASE():
@@ -48,5 +44,4 @@
     atoms.get_potential_energy()
 
     # create the socket client
-    client = ClientASE(atoms, verbose=True, address='ase', _socket=False)
->>>>>>> 760e588a
+    client = ClientASE(atoms, verbose=True, address='ase', _socket=False)