<<<<<<< HEAD
#!/usr/bin/env python
=======
#!/usr/bin/env python2
>>>>>>> c4fcd271

""" trimsim.py

Relies on the infrastructure of i-pi, so the ipi package should
be installed in the Python module directory, or the i-pi
main directory must be added to the PYTHONPATH environment variable.

Cuts short the output of a previous i-pi simulation, up to the
step indicated in the <step> field of the input file.
This is useful to restart a simulation that crashed.

It should be run in the same dyrectory as where i-pi was (or is being)
run, and simply fetches all information from the simulation input file.
One should also specify a directory name in which the trimmed files
will be output.

Syntax:
   trimsim.py inputfile.xml
"""


import sys
import os
import numpy as np
from ipi.engine.outputs import *
from ipi.engine.properties import getkey
from ipi.inputs.simulation import InputSimulation
from ipi.utils.io.inputs import io_xml


def main(inputfile, outdir="trim"):


   # opens & parses the input file
   ifile = open(inputfile,"r")
   xmlrestart = io_xml.xml_parse_file(ifile) # Parses the file.
   ifile.close()

   isimul = InputSimulation()
   isimul.parse(xmlrestart.fields[0][1])

   simul = isimul.fetch()
   trimstep = isimul.step.fetch()

   os.makedirs(outdir)

   # reconstructs the list of the property and trajectory files that have been output
   # and that should be re-ordered
   lprop = [ ] # list of property files
   ltraj = [ ] # list of trajectory files
   nsys = len(simul.syslist)
   for o in simul.outtemplate:
      if type(o) is CheckpointOutput:   # properties and trajectories are output per system
         pass
      elif type(o) is PropertyOutput:
         nprop =  []
         isys=0
         for s in simul.syslist:   # create multiple copies
            if s.prefix != "":
               filename = s.prefix+"_"+o.filename
            else: filename=o.filename
            ofilename = outdir+"/"+filename
            nprop.append( { "filename" : filename, "ofilename" : ofilename, "stride": o.stride,
                           "ifile" : open(filename, "r"), "ofile" : open(ofilename, "w")
             } )
            isys+=1
         lprop.append(nprop)
      elif type(o) is TrajectoryOutput:   # trajectories are more complex, as some have per-bead output
         if getkey(o.what) in [ "positions", "velocities", "forces", "extras" ]:   # multiple beads
            nbeads = simul.syslist[0].beads.nbeads
            for b in range(nbeads):
               ntraj = []
               isys=0
               # zero-padded bead number
               padb = ( ("%0" + str(int(1 + np.floor(np.log(nbeads)/np.log(10)))) + "d") % (b) )
               for s in simul.syslist:
                  if s.prefix != "":
                     filename = s.prefix+"_"+o.filename
                  else: filename=o.filename
                  ofilename = outdir+"/"+filename
                  if (o.ibead < 0 or o.ibead == b):
                     if getkey(o.what) == "extras":
                        filename = filename+"_" + padb
                        ofilename = ofilename+"_" + padb
                     else:
                        filename = filename+"_" + padb + "." + o.format
                        ofilename = ofilename+"_" + padb + "." + o.format
                        ntraj.append({ "filename" : filename, "format" : o.format,
                      "ofilename" : ofilename, "stride": o.stride,
                      "ifile" : open(filename, "r"), "ofile" : open(ofilename, "w")
                        })
                  isys+=1
               if ntraj != []:
                  ltraj.append(ntraj)

         else:
            ntraj=[]
            isys = 0
            for s in simul.syslist:   # create multiple copies
               if s.prefix != "":
                  filename = s.prefix+"_"+o.filename
               else: filename=o.filename
               filename=filename+"."+o.format
               ofilename = outdir+"/"+filename
               ntraj.append( { "filename" : filename, "format" : o.format,
                      "ofilename" : ofilename, "stride": o.stride,
                      "ifile" : open(filename, "r"), "ofile" : open(ofilename, "w")
                } )

               isys+=1
            ltraj.append(ntraj)

   ptfile=None
   wtefile=None
   if os.path.isfile("PARATEMP"):
     ptfile=open("PARATEMP", "r")
     optfile=open(outdir+"/PARATEMP", "w")
   if os.path.isfile("PARAWTE"):
     wtefile=open("PARAWTE","r")
     owtefile=open(outdir+"/PARAWTE","w")


   # now reads files one frame at a time, and re-direct output to the appropriate location
   for step in range(trimstep+1):
      # reads one line from PARATEMP index file
      if not ptfile is None:
        line=ptfile.readline()
        optfile.write(line)

      if not wtefile is None:
        line=wtefile.readline()
        owtefile.write(line)

      try:

         for prop in lprop:
            for isys in range(nsys):
               sprop = prop[isys]
               if step % sprop["stride"] == 0: # property transfer
                  iline = sprop["ifile"].readline()
                  while iline[0] == "#":  # fast forward if line is a comment
                     prop[isys]["ofile"].write(iline)
                     iline = sprop["ifile"].readline()
                  prop[isys]["ofile"].write(iline)

         for traj in ltraj:
            for isys in range(nsys):
               straj = traj[isys]
               if step % straj["stride"] == 0: # property transfer
                  # reads one frame from the input file
                  ibuffer = []
                  if straj["format"] == "xyz":
                     iline = straj["ifile"].readline()
                     nat = int(iline)
                     ibuffer.append(iline)
                     ibuffer.append(straj["ifile"].readline())
                     for i in range(nat):
                        ibuffer.append(straj["ifile"].readline())
                     traj[isys]["ofile"].write(''.join(ibuffer))
                  elif straj["format"] == "pdb":
                     iline = straj["ifile"].readline()
                     while (iline.strip()!="" and iline.strip()!= "END"):
                        ibuffer.append(iline)
                        iline = straj["ifile"].readline()
                     ibuffer.append(iline)
                     traj[isys]["ofile"].write(''.join(ibuffer))
      except EOFError:
         break


if __name__ == '__main__':
   main(*sys.argv[1:])<|MERGE_RESOLUTION|>--- conflicted
+++ resolved
@@ -1,8 +1,4 @@
-<<<<<<< HEAD
-#!/usr/bin/env python
-=======
 #!/usr/bin/env python2
->>>>>>> c4fcd271
 
 """ trimsim.py
 
