%% LyX 2.0.0 created this file.  For more info, see http://www.lyx.org/.
%% Do not edit unless you really know what you are doing.
\documentclass[11pt,english,fleqn]{report}
\usepackage{fourier}
\usepackage{helvet}
\usepackage[T1]{fontenc}
\usepackage[latin9]{inputenc}
\setcounter{secnumdepth}{3}
\setcounter{tocdepth}{3}
\usepackage{babel}
\usepackage{verbatim}
\usepackage{graphicx}
\usepackage{url}
\usepackage{amsmath}
\usepackage{amssymb}
%\usepackage[unicode=true,pdfusetitle,
% bookmarks=true,bookmarksnumbered=false,bookmarksopen=false,
% breaklinks=true,pdfborder={0 0 1},backref=section,colorlinks=true]
% {hyperref}

% MC STYLE
\usepackage[a4paper]{geometry}
\geometry{verbose,tmargin=3cm,bmargin=3cm,lmargin=3.5cm,rmargin=3.0cm}
\usepackage{ifthen}
\usepackage[pagestyles]{titlesec}
\usepackage[unicode,colorlinks,breaklinks]{hyperref}
\usepackage{float}
\usepackage{caption}
\usepackage[sort&compress,numbers]{natbib}
\usepackage{microtype}
\setlength{\emergencystretch}{2em}

%%%%%%%%%%%%%%%%%%%%%%%%%%%%
% page layout
%%%%%%%%%%%%%%%%%%%%%%%%%%%%
\widowpenalty=200
\clubpenalty=200
\setlength{\parskip}{0.0ex plus 0.5ex minus 0.0ex}
% headings
\renewpagestyle{headings}[\small]{
\headrule \sethead{ %
{\ifthenelse{\number\value{chapter}>0}{Chapter \thechapter}{\bf \chaptertitle}} %
}{ %
{   \ifthenelse{\number\value{chapter}>0}{\bf \chaptertitle}{}} %
} %
{ \usepage}
}
\pagestyle{headings}

%empty page to pad chapters
\makeatletter
\def\cleardoublepage{\clearpage\if@twoside \ifodd\c@page\else
\hbox{}
\vspace*{\fill}
\begin{center}
\ 
\end{center}
\vspace{\fill}
\thispagestyle{empty}
\newpage
\if@twocolumn\hbox{}\newpage\fi\fi\fi}
\makeatother

%%%%%%%%%%%%%%%%%%%%%%%%%%%%
% spacings (use a lot of rubber lenghts)
%%%%%%%%%%%%%%%%%%%%%%%%%%%%
\setlength{\floatsep}{2ex plus 5ex minus 1ex }
\setlength{\textfloatsep}{3ex plus 3ex minus 1ex }

%%%%%%%%%%%%%%%%%%%%%%%%%%%%
% floats setup
%%%%%%%%%%%%%%%%%%%%%%%%%%%%
% positioning
\renewcommand{\topfraction}{0.85}
\renewcommand{\bottomfraction}{0.85}
\renewcommand{\textfraction}{0.15}
\renewcommand{\floatpagefraction}{0.65}
\setcounter{topnumber}{2}
\setcounter{bottomnumber}{2}
%default placement
\floatplacement{figure}{btp}
% caption
\captionsetup{margin=10pt,font=small,labelfont=bf}

%%%%%%%%%%%%%%%%%%%%%%%%%%%
% chapter headings
%%%%%%%%%%%%%%%%%%%%%%%%%%%
\titleformat{\chapter}[display]{\normalfont\huge\bfseries}%
{\vspace{1.5em}\raggedleft\large\chaptertitlename ~\thechapter\hrule\vspace{-0.5ex}}
{-0.25ex}{\begin{minipage}{0.75\textwidth}\raggedright}[\end{minipage}]


\makeatletter


%%%%%%%%%%%%%%%%%%%%%%%%%%%%%% User specified LaTeX commands.
\@ifundefined{definecolor} {\usepackage{color}}{}
\usepackage{multicol}\makeindex
\usepackage{xspace}
\usepackage[numbers]{natbib}

\newenvironment{code}{%
\footnotesize 
\verbatim
}{
\endverbatim
\normalsize
}

\makeatother

\begin{document}
\newcommand{\dd}{\; \mathrm{d}} 
\newcommand{\Tr}{\mathrm{Tr}} 
\newcommand{\bra}{< \! \!} 
\newcommand{\ket}{\! \! >} 
\newcommand{\betan}{\beta_N} 
\newcommand{\logn}{\mathrm{ln}} 
\newcommand{\expon}{\mathrm{exp}} 
\newcommand{\Imag}{\mathrm{Im}}
\newcommand{\ipi}{{i-PI}\xspace}
\newcommand{\DFT}{Quantum Espresso, CP2K, CPMD and FHI-AIMS }
\newcommand{\empirical}{LAMMPS}

\begin{titlepage} 

\begin{center}
\vspace*{2.5cm}

\par\end{center}

\begin{center}
\includegraphics[width=0.6\textwidth]{ipi-logo.pdf}
\par\end{center}

\begin{center}
{\Large\bf A Python wrapper for \\Path Integral Molecular Dynamics}
\par\end{center}

\begin{center}
{\large v. 1.0}
\par\end{center}

\end{titlepage}

\pagenumbering{roman}

\tableofcontents{}


\newpage{}\pagenumbering{arabic}


\chapter{About \ipi}

\label{intro}

\ipi is a Path Integral Molecular Dynamics (PIMD) wrapper code written
in Python, designed to be used together with an \emph{ab initio} evaluation
of the interactions between the atoms. The main goal is to decouple
the problem of evolving the ionic positions to sample the appropriate
thermodynamic ensemble and the problem of computing the inter-atomic
forces. 

\begin{figure}[hb]
\centering\includegraphics[width=0.9\textwidth]{ipi-scheme.pdf}
\caption{\label{fig:scheme} Schematic representation of the functioning of \ipi{}.} 
\end{figure}

The implementation is based on a client-server paradigm, where \ipi
acts as the server and deals with the propagation of the nuclear dynamics,
whereas the calculation of the potential energy, forces and the potential
energy part of the pressure virial is delegated to one or more instances
of an external code, acting as clients. Since the main focus is on
performing \emph{ab initio} PIMD -- where the cost of the force evaluation
is overwhelming relative to the ionic dynamics -- clarity has been
privileged over speed. Still, the implementation of \ipi is efficient
enough that it can be used with empirical forcefields to perform simple
benchmarks and preparatory simulations. 


\section{Manual structure}

This manual will be structured as follows: 
\begin{itemize}
\item In chapter \ref{intro} we briefly discuss the basis for PIMD and
some of the specialized techniques used in \ipi. 
\item In chapter \ref{getstarted} we will discuss how to install the code
and test that it is working, and give a brief tutorial on running
simulations with \ipi.
\item In chapter \ref{user} we explain in more detail the form of the input
and output files and how the communication between the client and
server codes is done.
\item In chapter \ref{hierarchy} a full list of the major classes used
in the code is given, along with the appropriate tag names and a brief
description of all the fields that can be specified in the xml input
file.
\item In chapter \ref{trouble} we list some of the more commonly encountered
problems, and their solutions.
\end{itemize}

\section{Path Integral Molecular Dynamics}

Molecular dynamics (MD) is a technique used to study the properties
of a system of interacting particles by applying Newton's equations
of motion to produce trajectories which can be used to efficiently
explore the phase space. This can be used to calculate many equilibrium
and dynamical properties, study systems from isolated gas molecules
to condensed phase bulk materials, and can be applied to systems from
the atomistic scale to mesoscopic colloidal particles.

However, while this technique has been very successful, in most MD
implementations the assumption is made that the nuclei behave as classical
particles, which for light nuclei such as hydrogen is often a very
poor approximation as the effect of zero-point energy (ZPE) and quantum
tunnelling can be large. For example, even at room temperature the
vibrational frequency of an OH stretch in water is over 15 times larger
than the available thermal energy, and so this motion will be highly
quantized. The current state-of-the-art method to include nuclear
quantum effects (NQE) in the calculation of static properties of condensed
phase systems is path integral molecular dynamics (PIMD).

PIMD generates the quantum-mechanical ensemble of a system of interacting
particles by using MD in an extended phase space. This is derived
from the path integral formalism \cite{feyn-hibb65book}, which
relates the statistics of a collection of quantum particles to those
of a set of classical ring polymers, a ring polymer being a number
of replicas of a particle coupled by harmonic springs. This so-called
classical isomorphism is exact in the limit as the number of replicas
goes to infinity, but in practice is converged numerically with only
a finite number.

This then allows quantum phase space averages to be calculated from
classical trajectories, with only about an order of magnitude more
computing time than would be required for standard MD. Also, since
PIMD is simply classical MD in an extended phase space, many of the
techniques developed to improve the scope and efficiency of MD simulations
can be applied straightforwardly to the equivalent PIMD calculations
\cite{ceri+10jcp,mart+99jcp}. Finally, several techniques designed
specifically for PIMD simulations are now available to increase the
rate of convergence with respect to the number of replicas used \cite{mark-mano08jcp,ceri+11jcp},
further reducing the computational overhead of the method. All
of these facts mean that it is now feasible to do PIMD simulations
with thousands of molecules, or even to use \emph{ab initio} electronic
structure calculations to propagate the dynamics for small systems.

Furthermore, the framework used to run PIMD simulations can be adapted
<<<<<<< HEAD
to generate approximate quantum dynamical information 
\cite{cao-voth93jcp,cao-voth94jcp,crai-mano04jcp,braa-mano06jcp},
=======
to generate approximate quantum dynamical information \cite{crai-mano04jcp,hone+06jcp},
{\color{red} ??? Have the two key CMD (Jang/Voth, Cao/Voth) and two key RPMD (Craig-Mano+Braams-Mano)
IN CHRONOLOGICAL ORDER}
>>>>>>> 823f26f3
and so can also be used to calculate correlation functions. While
real-time quantum coherences cannot be captured, the inclusion 
of quantum statistical information
and the rapid decoherence observed in condensed phase systems mean
that in many cases very accurate results can be obtained from such
approximate treatments of quantum dynamics \cite{habe+13arpc}.


\section{Implementation}


\subsection{Automated evaluation (depend objects)}

\ipi uses a caching mechanism with automatic value updating to make
the code used to propagate the dynamics as simple and clear as possible.
Every physical quantity that is referenced in the code is created
using a {}``depend'' object class, which is given the parameters
on which it depends and a function used to calculate its value. 

{}``Depend'' objects can be called to get the physical quantity
they represent. However, they have further functionality. Firstly,
once the value of a {}``depend'' object has been calculated, its
value is cached, so further references to that quantity will not need
to evaluate the function that calculates it. Furthermore, the code
keeps track of when any of the dependencies of the variable are updated,
and makes sure that the quantity is automatically recomputed when
it is needed. 

This choice makes implementation slightly more complex when the physical
observables are first introduced as variables, as one has to take
care of stating their dependencies as well as the function that computes
them. However, the advantage is that when the physical quantities
are used, in the integrator of the dynamics or in the evaluation of
physical properties, one does not need to take care of book-keeping
and the code can be clean, transparent and readable.


\subsection{Communication protocol}

Since \ipi is designed to be used with a wide range of codes and
platforms, it has to rely on a simple and robust method for communicating
between the server and client. Even though other choices are possible,
and it should be relatively simple to implement other means of communication,
the preferred approach relies on sockets as the underlying infrastructure.
Both Internet and Unix domain sockets can be used: the latter allow
for fast communication on a single node, whereas the former make
it possible to realise a distributed computing paradigm, with clients
running on different nodes or even on different HPC facilities. In
order to facilitate implementation of the socket communication in
client codes, a simple set of C wrappers to the standard libraries
socket implementation is provided as part of the \ipi distribution,
that can be used in any programming language that can be linked with
C code.

As far as the communication protocol is concerned, the guiding principle
has been keeping it to the lowest common denominator, and avoiding
any feature that may be code-specific. Only a minimal amount of information
is transferred between the client and the server; the position of
the atoms and cell parameters in one direction, and the forces, virial
and potential in the other.

For more details about sockets and communication, see \ref{distrib}. 


\subsection{Internal units}

\label{units}

All the units used internally by \ipi are atomic units, as given
below. By default, both input and output data are given in atomic
units, but in most cases the default units can be overridden if one
wishes so. For details on how to do this, see \ref{inputunits} and
\ref{propertyfile}.

\begin{center}
\begin{tabular}{lll}
\hline\hline
Unit & Name & S.I. Value\\
\hline 
Length & Bohr radius & 5.2917721e-11 m\\
Time & N.A. & 2.4188843e-17 s\\
Mass & Electron mass & 9.1093819e-31 kg\\
Temperature & Hartree & 315774.66 K\\
Energy & Hartree & 4.3597438e-18 J\\
Pressure & N.A. & 2.9421912e13 Pa\\
\hline\hline
\end{tabular}
\par\end{center}


\section{Core features}

The functionality of \ipi includes:
\begin{itemize}
\item Thermostats for constant temperature ensembles, including: \begin{itemize}
\item Local and global stochastic thermostats \cite{plangevin1908cras,buss-parr08cpc}, with optional optimized sampling of the ring polymer normal mode coordinates \cite{ceri+10jcp}.
\item Optimal sampling generalized Langevin equation (GLE) thermostats \cite{ceri+09jctc}.
\item Path integral + GLE (PI+GLE) thermostats \cite{ceri+11jcp} for accelerating the
convergence of the potential energy with respect to the number of replicas, 
as well as the more recent PIGLET method \cite{ceri-mano12prl}, which 
accelerates the convergence of the kinetic energy.
\end{itemize}
\item Barostats for constant pressure ensembles \cite{mart+99jcp,buss+09jpc}.
\item Ring polymer contraction \cite{mark-mano08jcp}.
\item Scaled path finite difference energy and heat capacity estimators
\cite{tyamamoto05jcp}.
\item Displaced path momentum distribution estimator \cite{linlin+10prl}.
\item Dynamical property calculation modes:\begin{itemize}
\item Ring polymer molecular dynamics \cite{crai-mano04jcp}.
\item Partially-adiabatic centroid molecular dynamics \cite{habe+08jcp,hone+06jcp}.
\end{itemize}
\end{itemize}

\section{Licence and credits}

This code is distributed under the GPL licence. For more details see
\url{www.gnu.org/licences/gpl.html}. If you use this code in any
future publications, please cite this using {[}cpc paper citation{]}.


\section{On-line resources}


\subsection{Python resources}

For help with Python programming, see \url{www.python.org}. For information
about the NumPy mathematical library, see \url{www.numpy.org}, and
for worked examples of its capabilities see \url{www.scipy.org/Tentative_NumPy_Tutorial}.
Finally, see \url{http://hgomersall.github.io/pyFFTW/} for documentation
on the Python FFTW library that is currently implemented with the
wrapper.


\subsection{Client code resources}

\label{librarywebsites}

There are currently client patches available for Quantum Espresso version
4.3.2 and CP2K version 2.2. It should be possible to adapt these patches
to other versions of the codes with minor modifications. For more
information about Quantum Espresso and CP2K, go to \url{www.quantum-espresso.org}
and \url{cp2k.org} respectively.

There are several Fortran and C libraries that most client codes will
probably need to run, such as FFTW, BLAS and LAPACK. These can be
found at \url{www.fftw.org}, \url{www.netlib.org/blas} and \url{www.netlib.org/lapack}
respectively.

These codes do not come as part of the \ipi package, and must be
downloaded separately. See chapter~\ref{install} for more details
of how to do this. 


\subsection{\ipi resources}

For more information about \ipi{} and to download the source code
go to \url{gle4md.berlios.de }, where one can also obtain colored-noise
parameters to run Path Integral with Generalized Langevin Equation
thermostat (PI+GLE/PIGLET) calculations.

%Mano's note: Allowed by CPC?

\chapter{Getting started}

\label{getstarted}


\section{Installing \ipi}

\label{install}


\subsection{Requirements}

To install and run \ipi, you will need to have:
\begin{itemize}
\item Python version 2.4 or greater
\item The Python numerical library NumPy
\end{itemize}
Note that \ipi does not need to be compiled, it can be run as a script
as long as the appropriate libraries have been installed.

Additionally, most client codes will have their own requirements.
Many of them, including the test client codes given in the {}``forces''
directory, will need a suitable Fortran compiler. A C compiler is
required for the sockets.c wrapper to the sockets standard library.
Most electronic structure codes will also need to be linked with some
mathematical libraries, such as BLAS, FFTW and LAPACK. Installation
instructions for these codes should be provided as part of the code
distribution and on the appropriate website, as given in \ref{librarywebsites}.
Patching for use with \ipi{} should not introduce further dependencies.


\subsection{\ipi download}

A tar file can be downloaded from the website \url{gle4md.berlios.de}.
To install this you need to input the following command:

<<<<<<< HEAD
%Mano's note: Again, is this allowed?

\begin{verbatim}
> tar -xf [wrapper_tar_file.tar]
\end{verbatim}
=======
\begin{code}
> tar xf [wrapper_tar_file.tar]
\end{code}
>>>>>>> 823f26f3

%Mano's note: Perhaps remove claim of Windows from prog. description?

You can also obtain a local clone of the git repository on \url{bitbucket.org}
using:

\begin{code}
> git clone [github repository name]
\end{code}


\subsection{Installing NumPy}

NumPy is the standard Python mathematics library, and is used for
most of the array manipulation and linear algebra in \ipi. It should
be installed alongside most standard Python environments on HPC facilities.
Otherwise, it is generally relatively straightforward to install it. 

In any case you must first obtain the NumPy code, which can be downloaded
as a tar file from \url{http://www.numpy.org}. If the version of
NumPy being installed is given by {}``np\_vers'', this can be extracted
using:

\begin{code}
> tar czf np_vers.tar.gz
\end{code}

Before installing this code it first needs to be configured correctly.
Note that this requires the distutils package that comes with the
python-dev package. Assuming that the required software is installed,
the NumPy package is built using:

\begin{code}
> python setup.py build
\end{code}

The next step is to install NumPy. By default the download is to the
directory /usr/local. If you have root access, and so can write to
/usr, then all that needs to be done to finish the install is:

\begin{code}
> python setup.py install
\end{code}

If you do not have root access, then the next step depends on which
version of Python is beind used. With versions 2.6 or later there
is a simple command to automatically download into the directory \$HOME/local:

\begin{code}
> python setup.py install --user
\end{code}

With Python 2.4/2.5 the process is a little more involved. First you
must explicitly install the package in the directory of choice, {}``np\_dir''
say, with the following command:

\begin{code}
> python setup.py install --prefix=np_dir
\end{code}

Next, you must tell python where to find this library, by appending
to the Linux environment variable PYTHONPATH. If you are
using Python version {}``py\_vers'', then the NumPy libraries will
have been installed in the directory {}``np\_dir/lib/py\_vers/site-packages'',
or a close analogue of this. In the above case the following command
will allow the Python interpreter to find the NumPy libraries:

\begin{code}
> export PYTHONPATH=$PYTHONPATH:np_dir/lib/py_vers/site-packages
\end{code}
%$

Now Python scripts can import the NumPy libraries using:

\begin{code}
import numpy
\end{code}


\subsection{PyFFTW}

Some of the steps in the dynamics algorithm involve a change of variables
from the bead coordinates to the normal modes of the ring polymers.
Currently, this transformation is, at least by default, computed using
a fast-Fourier transform (FFT) library within the NumPy distribution.
This however is not the only distribution that could be used, and
indeed faster stand-alone versions exist. The gold-standard FFT library
is the FFTW library, which is a set of C libraries that have been
heavily optimized for a wide range of applications. There have been
a number of Python wrappers built around the FFTW library, one of which
is currently interfaced with \ipi. This code can be found at \url{https://github.com/hgomersall/pyFFTW},
and has documentation at \url{http://hgomersall.github.io/pyFFTW/}.

This code has the following dependencies:
\begin{itemize}
\item Python version 2.7 or greater
\item Numpy version 1.6 or greater
\item FFTW version 3.2 or greater
\end{itemize}
This can be installed in the same way as NumPy, except using the code
distribution above, or using various installation packages as per
the instructions on the above documentation. Note that no other options
need to be specified in the input file, the wrapper will check to
see if this library is available, and if it is it will be used by
default. Otherwise the slower NumPy version will be used.


\section{Clients}




\subsection{Minimal client code}

%Mano's note: Missing section...

\subsection{Patching CP2K}

%Mano's note: Missing section...


\subsection{Patching Quantum-Espresso}

You can download the source code for Quantum Espresso at \url{www.quantum-espresso.org/}.
The tar file can be extracted in the same way as the Python and NumPy
libraries above. However, before this can run with \ipi, the code
must be adapted to use the socket interface. For Quantum Espresso
version 4.3.2, there is a patch file to allow it to be used as a client
code with \ipi in the directory {}``patches/pwscf''. If you are
currently in the top level directory of the Quantum-Espresso distribution,
the patch can be applied to the source code using:

\begin{code}
> patch -p1 < i-pi/patches/pwscf/pw-driver.patch
\end{code}

After this, continue the compilation as per the instructions at \url{www.quantum-espress.org/}.


\subsection{Writing a patch}

%Mano's note: Missing section...


\section{Running \ipi}


\subsection{Running the server code}

\label{runningsimulations}

\ipi simulations are run using the i-pi Python script found in the
{}``i-pi'' directory. This script takes an xml-formatted file as
input, and automatically starts a simulation as specified by the data
held in it. If the input file is called {}``input\_file.xml'', then
the wrapper is run using:

\begin{code}
> python i-pi input_file.xml
\end{code}

This reads in the input data, initializes all the internally used
objects, and then creates the server socket. The code will then wait
until at least one client code has connected to the server before
running any dynamics. Note that until this has happened the code is
essentially idle, the only process that it runs is to periodically
poll for incoming connections.


\subsection{Running the client code}

\label{runningclients}


\subsubsection{CP2K}

%To use CP2K as the client code, an additional file named {}``serverfile''
%must be kept in the same directory that CP2K is being run from. It
%should contain a string a single line long, of the format {}``mode:host:port\_number''.
%{}``mode'' should either be {}``INET'' or {}``UNIX'', representing
%an internet or unix domain socket respectively. The rest of the input file
%is the same as for a standard CP2K calculation.

%Mano's note: This is now all wrong, as it has been updated to more closely resemble the QE input.


\subsubsection{Quantum-Espresso}

To use Quantum-Espresso as the client code using an 
internet domain socket on the host
address {}``host\_address'' and on the port number {}``port''
the following lines must be added to the input file:

\begin{code}
&CONTROL
   ...
   calculation=`driver'
   srvaddress=`host_address:port'
   ...
/
\end{code}

If instead a unix domain socket is required then the following
modification is necessary:


\begin{code}
&CONTROL
   ...
   calculation=`driver'
   srvaddress=`UNIX:host_address:port'
   ...
/
\end{code}

The rest of the input file should be the same as for a standard Quantum
Espresso calculation, as explained at \url{www.quantum-espress.org/}.


<<<<<<< HEAD
=======
\subsection{Running simulations}

\label{runningsimulations}

There are two parts to any \ipi simulation. First the server code
is run, which starts the dynamics loop until the forces are required.
Once the server socket has been opened, it then waits for connections
from client codes. 

For a small simulation, with a simple classical potential, it may
be preferable to run both halves of the simulation on the same computer,
especially as this allows us to use the faster unix domain sockets.
This can be done using a single script, such as:

\begin{code}
#These are the parameters that need to be specified by
#the user. The number of client codes is given by $nclients,
#the i-pi source directory containing the i-pi script
#is given by $src_dir, and the code that runs one of 
#the client codes is given by $client_comm
inputfile=...
hostname=...
port=...
nclients=...
src_dir=...
client_comm="..."

#This modifies the input file. If necessary, the client code
#input file should be modified here too
sed -i "s/<address>[^<]*</<address>$hostname</" $inputfile
sed -i "s/<port>[^<]*</<port>$port</" $inputfile

if [ -e EXIT ]; then
   rm EXIT 
fi

#Runs the simulation, and redirects the server
#standard output to a file named 'log'.
bash -c "python $src_dir/i-pi $inputfile > log &"

sleep 20 #must wait for server to be initialized
for a in `seq 1 $nclients`; do
   bash -c "$client_comm"
done 
\end{code}

However, for most simulations, especially those running with expensive
\emph{ab initio} forces and potentials, we will want to run the client
codes on a computational cluster. Here we run the server code elsewhere,
and use internet sockets for the communication.

To run the client on a cluster computer, two major changes must be
implemented. Firstly, the code required to run the client code should
be separated from that of the server code. Secondly, the client script
should be executed using a queueing program such as qsub rather than
the bash shell script as above, and so will need to have the appropriate
directive comment lines. Depending on which cluster is used, additional
commands to set parameters such as the walltime, number of nodes and
number of cores can be used. Check the qsub man page for the cluster
you are running the code on for more details.

One possible script layout to run the client codes would be:

\begin{code}
#!/bin/bash
#$ -S /bin/bash
#$ -N jobname
#$ ...

#use this if there are library files needed
#by the client code that are not on the default path

#export LD_LIBRARY_PATH=...

#use this if ssh tunnelling is required

#server_host=... #the server host address
#server_port=... #the server port number
#cluster_port=... #the cluster port number
#ssh -f -N $server_host -L $cluster_port:$server_host:$server_port

inputfile=...
hostname=...
port=...
client_comm="..."

#Modify client input file if necessary

bash -c "client_comm"
\end{code}

Note that it may be necessary to export libraries or modules if they
are not present by default, or to use an ssh tunnel if the cluster
is not open to the internet (see \ref{ssh_sockets}).

To set up multiple concurrent \ipi simulations each host socket has
to be distinguishable, so that the client codes appropriate to each
simulation connect only to the correct server. This can be done with
internet sockets by adjusting the port number for each simulation,
which then acts as a unique identifier for each of the server codes.
The above shell scripts can be easily modified to do this, for example
if we assume the simulations will be run in directories called sim\_1,
sim\_2, \ldots, then we can write:

\begin{code}
first_port=... #The value of the port of sim_1
i=0
for a in sim_*; do #finds all directories in which we wish to run simulations
   cd $a
   port=$((first_port+i))
   ((i++))

   #here we run the code for one simulation as before

   cd ..
done
\end{code}


>>>>>>> 823f26f3
\section{A simple tutorial}



Here we give a simple step-by-step guide through an example
simulation, exploring
some of the more generally useful options that \ipi offers and making
no assumptions of previous experience of this code or other MD codes.
Excerpts from the relevant input files are reproduced here, for explanation
purposes, but to get the most out of this tutorial the user is encouraged
to work through it themselves. For this purpose, the input files
have been included with the \ipi distribution, in the {}``test/tutorial''
directory.

The chosen problem is that of a small \emph{NPT} simulation of para-hydrogen, 
using the Silvera-Goldman potential \cite{silv-gold78jcp}. 
We will take (\(N\),\(P\),\(T\)) = (108, 0, 25 K).

Finally, note that this is designed to be a demonstration of some
of the basic abilities of \ipi, and so the user is encouraged to
play with some of the variables to get a feel for how the input file
works. 

\subsection{Part 1 - \emph{NVT} Equilibration run}


\subsubsection{Client code}

Let us now consider the problem of how to use \ipi to run a \emph{NPT}
simulation of para-hydrogen. The first thing that is required is a
client code that is capable of calculating the potential interactions
of para-hydrogen molecules. Fortunately, one of the client codes distributed
with \ipi has an appropriate empirical potential already hard-coded
into it, and
so all that is required is to create the {}``driver.x'' file in
the {}``drivers'' directory, using the UNIX utility make.

This client code can be used for several different problems, some of which
are explored in the {}``tests'' directory, but for the current problem
we will use the Silvera-Goldman potential with a cut-off radius
of 15 \(a_0\). This is run using the following command:

<<<<<<< HEAD
\begin{verbatim}
> ./driver.x -m sg -h localhost -o 15
\end{verbatim}
=======
\begin{code}
> ./driver.x -m sg -u -h localhost -o 15
\end{code}
>>>>>>> 823f26f3

The option {}``-m'' is followed by the empirical potential required,
in this case we use {}``sg'' for Silvera-Goldman, 
{}``-h localhost'' sets up the client hostname
as {}``localhost'' and {}``-o 15'' sets the cut-off to 15 \(a_0\), as required. 

Note that usually this step will require setting up appropriate
client code input files, possibly for an \emph{ab initio} electronic
structure code, and so is generally a more involved process. Refer
to \ref{runningclients}, and the documentation of the appropriate
client code, for more details on how to do this step.


\subsubsection{Creating the xml input file}

Now that the client code is ready, an appropriate xml input file needs
to be created from which the host server and the simulation data can
be initialized. Here, we will go step by step through the creation
of a minimal input file for a simple \emph{NVT} equilibration run. Note that
the working final version is held within the {}``tutorial-0'' directory.

Firstly, when reading the input file the \ipi xml reading functions look
for a {}``simulation''
tag as a sign to start reading data. For those familiar with xml jargon,
we have defined {}``simulation'' as the root tag, so all the input
data read in must start and end with a {}``simulation'' tag, as
show below:

\begin{code}
<simulation>
   Input data here...
</simulation>
\end{code}

xml syntax requires a set of hierarchially nested tags, each of which
contain data and/or more tags. Also, \ipi itself requires certain
tags to be present, and keeps track of which tags are supposed to
be where. More information about which tags are available can be found
in \ref{hierarchy}, more information on xml syntax can be found in
\ref{ifilestructure}, and possible errors which can occur if the
input file is not well formed can be found in \ref{trouble}. For
the sake of this first tutorial however, we will simply discuss the
mandatory tags: {}``initialize'', {}``forces'' and {}``ensemble''.
These correspond to the tag to initialize the atom configurations,
the tag to specify the client code and the tag to define the appropriate
ensemble respectively.

At this point then, the input file looks like:

\begin{code}
<simulation>
   <initialize>
      ...
   </initialize>
   <forces>
      ...
   </forces>
   <ensemble>
      ...
   </ensemble>
</simulation>
\end{code}

Now let us consider each of these tags in turn. Firstly, {}``initialize''.
As the name suggests, this initializes the state of the system, so
this is where we will specify the atom positions and the cell
parameters. Firstly, this takes an attribute which specifies the number
of replicas of the system, called {}``nbeads''. An attribute is
a particular type of xml syntax designed to specify a single bit of
data, and has the following syntax:

\begin{code}
<initialize nbeads='4'>
   ...
</initialize>
\end{code}

Note that an attribute forms part of the opening tag, and that the
value being assigned to it is held within quotation marks. In this
case, we have set the number of replicas, or beads, to 4.

Next, we must specify the atomic configuration. Rather than initialize
the atom positions manually, we will assume that the user can create
a xyz file with the appropriate data. This is the simplest input format
for a configuration file that \ipi accepts, and it has the following
syntax:

\begin{code}
natoms
# COMMENT LINE: PUT TITLE OF FILE HERE
atom1   x1  y1  z1
atom2   x2  y2  z2
...
\end{code}

Where {}``natoms'' is replaced by an integer giving the total number
of atoms, in this case 108, atom1 is a label for atom 1, in this case
H2 (since we are simulating para-hydrogen), and (x1, y1, z1) are the
x, y and z components of atom 1 respectively. Note that this file
is free-formatted, and so the precision of each of the position coordinates
is arbitrary. Also note that visualization software such as VMD will
be able to read this file format, and so it is generally advised to
use such software to make sure that the configuration is as expected.
For the sake of this tutorial, we have included a valid xyz input
file in the {}``tutorial-0'' directory called {}``our\_ref.xyz''.

To use this reference file, we will use the {}``file'' tag in initialize.
This will take an input file with a given name, and use it to initialize
all relevant data. In this case, since the xyz file format has both
positions and atom labels, it will initialize the positions, labels
and masses of all the particles in the system, with the masses being
implicitly set based on the atom label. We must also tell it which
file type is being used using the {}``mode'' attribute. Putting
this together gives:

\begin{code}
<initialize nbeads='4'>
   <file mode='xyz'> our_ref.xyz </file>
   ...
</initialize>
\end{code}

The only remaining mandatory parameters that have not been initialized
are the cell parameters. These could in theory be set using a separate
file, but here we will initialize them manually. Taking a cubic cell
with cell parameter 33.72594 \(a_0\), we can specify this using
the {}``cell'' tag in three different ways:

\begin{code}
<cell mode='manual'> 
   [33.72594, 0, 0, 0, 33.72594, 0, 0, 0, 33.72594] 
</cell>
\end{code}

\begin{code}
<cell mode='abcABC'>
   [33.72594, 33.72594, 33.72594, 90, 90, 90]
</cell>
\end{code}

\begin{code}
<cell mode='abc'>
   [33.72594, 33.72594, 33.72594]
</cell>
\end{code}

Note the use of the different {}``mode'' attributes, {}``manual'',
{}``abcABC'' and {}``abc''. The first creates the cell vector
matrix manually, the second takes the length of the three unit vectors
and the angles between them in degrees, and the last assumes an orthorhombic
cell and so only takes the length of the three unit vectors as arguments.
We will take the last version for brevity, giving as our final {}``initialize''
section:

\begin{code}
<initialize nbeads='4'>
   <file mode='xyz'> our_ref.xyz </file>
   <cell mode='abc'>
      [33.72594, 33.72594, 33.72594]
   </cell>
</initialize>
\end{code}

Next lets consider the {}``forces'' section, which deals with communication
with the client codes. Since in this case we only have one type of
client code which will be using sockets for communication, we will
specify a single {}``sockets'' tag to initialize it:

\begin{code}
<forces>
   <socket>
      ...
   </socket>
</forces>
\end{code}

A socket is specified with three parameters; the port number, the
hostname and whether it is a unix or an internet socket. Here for
simplicity (and to match up with the client socket specified above)
we will take a unix socket, which uses the hostname localhost and
does not need a port number to be specified. This gives the final
{}``forces'' section:

\begin{code}
<forces>
   <socket mode="unix">
      <hostname> localhost </hostname>
   </socket>
</forces>
\end{code}

The last section that we will need is the ensemble, which determines
how the dynamics integrator will be initialized. Since we wish to
do a \emph{NVT} simulation, we set the {}``mode'' attribute to {}``nvt'',
and must specify the temperature using the appropriate tag:

\begin{code}
<ensemble mode='nvt'>
   <temperature> 25 </temperature>
   ...
</ensemble>
\end{code}

This defines the ensemble that will be sampled. We also must decide
which integration algorithm to use, and how large the time step should
be. In general, the time step should be made as large as possible
without there being a drift in the conserved quantity. Usually we
would take a few short runs with different time steps to try and optimize
this, but for the sake of this tutorial we will use a safe value of
40 atomic time units, giving:

\begin{code}
<ensemble mode='nvt'>
   <temperature> 25 </temperature>
   <timestep> 40 </timestep>
   ...
</ensemble>
\end{code}

Finally, while the free-particle evolution part of the integrator
is initialized automatically, there are several different options
for the constant temperature sampling algorithm. For simplicity we
will take the path-integral Langevin equation (PILE) algorithm \cite{ceri+10jcp},
which is specifically designed for path integral simulations, and
since we are trying to equilibrate local properties we will take the
local version of this, {}``pile\_l''. This integrator also has to
be initialized with a time scale parameter, {}``tau'', which determines
how strong the thermostat is. Since we have a local thermostat the
appropriate time scales will be fairly short, so we will take a short
time scale of 1000 atomic time units. Putting all of this together,
we get the final input file:

\begin{code}
<simulation>
   <initialize nbeads='4'>
      <file mode='xyz'> our_ref.xyz </file>
      <cell mode='abc'>
         [33.72594, 33.72594, 33.72594]
      </cell>
   </initialize>
   <forces>
      <socket mode="unix">
         <hostname> localhost </hostname>
      </socket>
   </forces>
   <ensemble mode='nvt'>
      <temperature> 25 </temperature>
      <timestep> 40 </timestep>
      <thermostat mode='pile_l'>
         <tau> 1e3 </tau>
      </thermostat>
   </ensemble>
</simulation>
\end{code}


\subsubsection{Running the simulation}

\label{run1}

Now that we have a valid input file, we can run the test simulation.
The {}``i-pi'' script in the root directory is used to create an
\ipi simulation from a xml input file. As explained in
\ref{runningsimulations} (if we assume that we are in the {}``tutorial-0''
directory) this script is run using:

\begin{code}
> python ../../../i-pi tutorial-0.xml
\end{code}

This will start the \ipi simulation, creating the server socket and
initializing the simulation data. This should at this point print
out a header message to standard output, followed by a few information
messages that end with {}``starting the polling thread main loop'',
which signifies that the server socket has been opened and is waiting
for connections from client codes.

At this point the driver code is run in a new terminal 
from the {}``drivers'' directory using the command
specified above:

\begin{code}
> ./driver.x -m sg -u -h localhost -o 15
\end{code}

The wrapper code should now output a message saying that a new client
code has connected, and start running the simulation.


\subsubsection{Output data}

Once the simulation is finished (which should take about a minute)
it should have output, by default, one file called {}``i-pi.checkpoint''
and one called {}``RESTART'' which have the state of the system
saved as it was at the end of the calculation, one file called {}``i-pi.md''
which contains a log of the values of some of the simple properties
of the system throughout the simulation, and a set of files {}``i-pi.pos\_x.xyz''
which give the positions of the different replicas of the system at
regular intervals. For an in-depth discussion on these three types
of output files see \ref{outputfiles}, but for now let us look at
each of these specific output files in turn.

First, consider the file {}``i-pi.checkpoint''. As said above, this
gives a snapshot of the state of the simulation. Since we didn't specify
how often to print out this file the default value of once every 1000
time steps was used, so in this case the last checkpoint was created
at step 999. This type of file is designed to be a way of restarting
the simulation, by using it as an input file for a new \ipi simulation. 
This is done in exactly the same way as before, i.e.:

\begin{code}
> python ../../../i-pi i-pi.checkpoint
\end{code}

The RESTART file is the same type of file, except this is automatically
generated at the end of the simulation regardless of what is
specified in the input file.

The next set of files to consider are the trajectory files
{}``i-pi.pos\_x.xyz''. Trajectory files are used to print out properties
relevant to all the atoms individually, such as the velocities or forces.
In this case, these give the positions of the 
beads at various snapshots throughout the simulation. These can be useful
for calculating correlation functions or radial distribution functions,
but possibly their most useful feature is that visualization
programs such as VMD can read them, and then use the data to show
a movie of how the simulation is progressing. 

If we do this with these files, we see that the simulation started
from an essentially optimized configuration and then over the course
of the simulation began to melt. Given that at the state point studied
and with the potential given para-hydrogen is a liquid \cite{silv-gold78jcp},
this is what we would expect.

Finally, let us consider the {}``i-pi.md'' file. This is a print out
of the system level properties, and by default we get one file which
prints out the timestep, elapsed time, conserved quantity, temperature,
potential energy and kinetic energy of the system.

At this point there are two simple tests that should be done. Firstly,
we should check that the conserved quantity does not exhibit any major
drift, and second we should check to see if the properties of interest
have converged yet. The file format has been chosen so that programs 
such as awk and gnuplot can read the data easily. In this case, gnuplot
can show how the conserved quantity, temperature, potential energy
and kinetic energy change throughout the simulation using:

\begin{code}
> gnuplot
> p './i-pi.md' u 1:3 # Plots column 1, i.e. timestep, 
> p './i-pi.md' u 1:4 # against columns 3, 4, 5 and 6,
> p './i-pi.md' u 1:5 # i.e. conserved quantity, temperature,
> p './i-pi.md' u 1:6 # kinetic energy and potential energy
\end{code}

This will show that the conserved quantity has only a small drift upwards,
so the time step is sufficiently small, and that the temperature has converged
but the kinetic and potential energies have not.
We therefore need to adjust the input parameters to converge these properties
properly, as will be done in the next section.

<<<<<<< HEAD

=======
\subsection{Part 1 - Customizing and extending the input file}
{\color{red} ??? USE EVERYWHERE 'kelvin' for the temperature, or give it in a.u.}
>>>>>>> 823f26f3
In Part 0, we created a minimal input file which could be used to
run a basic \emph{NVT} simulation. However, this ignored several non-essential
but very useful bits of functionality, which are likely to be 
important for most problems users will face. With this in mind,
we now present some impovements to the original input file. 

\subsubsection{Improving convergence and simulation technicalities}

Firstly, we will discuss the input parameters that are necessary for
the simulation to actually do what we originally intended it to
correctly, namely equilibate a small system in the \emph{NVT} ensemble.

We noted at the end of the last run that the simulation did not appear to have
fully converged. Often in this case it will be necessary to adjust the parameters
of the integrators, such as the time step and the thermostat timescale.
However, in this case there are a couple of much simpler ways to
help improve the convergence which were neglected previously, so we will now
concentrate on these.

The most obvious first step is to run the simulation for longer. 
By default the number of
time steps is 1000, so we will increase this to 5000 using the 
{}``total\_steps'' tag:

\begin{code}
<total_steps> 5000 </total_steps>
\end{code} 

Another thing we can do to increase the initial convergence of the energy 
is to initialize the atom velocities. Rather than setting these manually,
the simplest method is to sample these randomly from a Maxwell-Boltzmann
distribution. This can be done in the {}``initialize'' section using the
{}``velocities'' tag:

\begin{code}
<initialize nbeads='4'>
   <file mode='xyz'> our_ref.xyz </file>
   <cell mode='abc'>
      [33.72594, 33.72594, 33.72594]
   </cell>
   <velocities mode='thermal' unist='kelvin'> 50 </velocities>
</initialize>
\end{code}

Note that we use double the physical temperature 
here, since we are starting from essentially a zero-temperature optimized 
configuration and so this choice ensures that the initial total energy 
is roughly correct.

One small technicality that can become important if multiple similar
simulations are run is that, to ensure each run is independent, the 
random number generator should be initialized with different
seeds for each. This is simply done using the
{}``prng'' tag, as follows:

\begin{code}
<prng> <seed> 31415 </seed> </prng>
\end{code}

\subsubsection{Simplifying the input file}

Some of the functionality of \ipi is designed to make it easier to use rather
than to improve the performance of the code. One example of this is the
unit conversion library. If appropriate, the input classes have a {}``dimension''
parameter which is used to define their dimensionality.
These variables can then be specified with a {}``units'' attribute
in the input file, which
the xml reading functions can use to automically convert between a 
user specified unit and atomic units. 
For example, the time step we used in tutorial 0
was 40 atomic time units, but we might instead want to express this in S.I.
units for comparison with another paper. Since this happens to be approximately
1 femtosecond, so we can instead use:

\begin{code}
<ensemble mode='nvt'>
   <timestep units='femtosecond'> 1 </timestep>
   ...
</ensemble>
\end{code}
 
Similarly, we might want to specify the input configuration file in
angstrom rather than \(a_0\) (in fact this is the standard unit for
this file type). This can be done in the same way:

\begin{code}
<initialize nbeads='4'>
   <file mode='xyz' units='angstrom'> our_ref.xyz </file>
   <cell mode='abc' units='angstrom'>
      [33.72594, 33.72594, 33.72594]
   </cell>
   <velocities mode='thermal'> 50 </velocities>
</initialize>
\end{code}

This {}``initialize'' section can also be further simplified by changing the 
configuration file type to one that can also be used to specify the cell
parameters. Currently, the only file type which can do this that is 
compatible with \ipi is the pdb file type, which has the following structure:

\footnotesize{
\begin{code}
TITLE insert title here...
CRYST1        a        b        c      A      B      C P 1           1
ATOM      1   n1   1     1          x1      y1      z1  0.00  0.00             0
ATOM      2   n2   1     1          x2      y2      z2  0.00  0.00             0
...
\end{code}
}
\normalsize
where a, b and c are the cell vector lengths, A, B and C are the angles between
them, n1 and n2 are the labels for atoms 1 and 2, and (x1, y1, z1)
and (x2, y2, z2) give the position vectors of atoms 1 and 2. Note that this is
fixed-formatted, so the number of spaces matters. For more information see
\url{http://deposit.rcsb.org/adit/docs/pdb_atom_format.html}

Using this, the initialize section is reduced to:

\begin{code}
<initialize nbeads='4'>
   <file mode='pdb' units='angstrom'> our_ref.pdb </file>
   <velocities mode='thermal'> 50 </velocities>
</initialize>
\end{code}

Note that an appropriately formatted pdb file is included with the
{}``tutorial 1'' directory as before.

\subsubsection{Customizing the output}

In the first tutorial only the default output was generated since 
nothing had been specified by the user. There are however a wide
variety of properties of interest that \ipi can calculate 
and a large number of different output
options, so in most cases you will want to specify what is output
manually.

Firstly, the amount of data sent to standard output can be adjusted
with the {}``verbosity'' attribute of {}``simulation'':

\begin{code}
<simulation verbosity='high'>
   ...
</simulation>
\end{code}

By default the verbosity is set to {}``low'', which only outputs
important warning messages and information, and some statistical 
information every 1000 time steps. Here we will set it to 
{}``high'', which should give output of the type:

\small
\begin{code}
 # Average timings at MD step S. t/step: TOTAL [p: P q: Q t: T]
 # MD diagnostics: V: POTENTIAL Kcv: KINETIC Ecns: CONSERVED
 @SOCKET: Assigning [ X ] request id ID to client with last-id LID ( CID/ CTOT : )
\end{code}
\normalsize
where the output values have been replaced with the following:
\begin{description}
\item [{S:}] This gives the current time step.
\item[{TOTAL:}] This gives the amount of time the current time step took.
\item [{P:}] This gives how long the momentum propagation step took.
\item [{Q:}] This gives how long the free-ring polymer propagation step took.
\item [{T:}] This gives how long the thermostat integration step took.
\item [{POTENTIAL:}] This gives the current potential energy of the system.
\item [{KINETIC:}] This gives the current kinetic energy of the system.
\item [{CONSERVED:}] This gives the current conserved quantity.
\item [{X:}] This says whether or not \ipi found a match for the calculation of 
replica ID or not.
If one of the connected client codes calculated the forces for this replica on the
last time step, then X will be {}``match'', and \ipi will automatically assign
this replica to the same client as before. This should happen with all the replicas
if CTOT is the same as the number of beads.
\item [{ID:}] The index of the replica currently being assigned to a client code.
\item [{LID:}] The index of the replica which the client code last did a force calculation
of.
\item [{CID:}] The index of the client code in the list of all connected client codes.
\item [{CTOT:}] The total number of connected client codes.
\end{description}

What output gets written to file is specified by the {}``output'' tag.
There are three types of files, as explained in tutorial 0, 
properties files, trajectory files and checkpoint files, which 
are specified with {}``properties'', {}``trajectory'' 
and {}``checkpoint'' tags respectively.
As an example, the default output would be generated with
the following {}``output'' section:

\begin{code}
<output prefix='i-pi'>
   <properties filename='md' stride='10'>
      [time, step, conserved, temperature, potential, kinetic_cv]
   </properties>
   <trajectory filename='pos' stride='100' format='xyz'>
      positions
   </trajectory>
   <checkpoint filename='checkpoint' stride='1000' overwrite='True'/>
</output>
\end{code}

As seen in tutorial 0, this creates 6 files: {}``i-pi.md'', {}``i-pi.pos\_0.xyz'',
{}``i-pi.pos\_1.xyz'', {}``i-pi.pos\_2.xyz'', {}``i-pi.pos\_3.xyz''
and {}``i-pi.checkpoint''. 
The filenames are created using the syntax 
{}``prefix''.{}``filename''[\_(file specifier)][.(file format)], where the file specifier is
added to separate similar files. For example, in the above case the 
different position trajectories for each bead are given a file specifier
corresponding to the appropriate bead index.

The {}``stride'' attributes set how often data is output to each file;
so in the above case the properties are written out every 10 time steps,
the trajectories every 100, and the checkpoints every 1000.
The {}``format'' attribute sets the format of the trajectory files,
and the {}``overwrite'' attribute sets whether each checkpoint file 
overwrites the previous one or not.

There are several options we can use to customize the
output data. Firstly, the {}``prefix'' attribute should be set to
something which can be used to distinguish the files from different
simulation runs. In this case we can simply set it to {}``tut1'':

\begin{code}
<output prefix='tut1'>
   ...
</output>
\end{code}

As for the input parameters, the units the output is given in can be
set by the user. Unlike the input parameters however, 
this is done by specifying an
appropriate unit in curly braces after the name of the 
property or trajectory of interest, as shown below:

\begin{code}
<output prefix='tut1'>
   <properties filename='md' stride='10'>
      [step, time{picosecond}, conserved{kelvin}, 
       temperature, potential{kelvin}, kinetic_cv{kelvin}] 
   </properties>
   <trajectory filename='pos' stride='100' format='xyz'>
      positions{angstrom} 
   </trajectory>
   <checkpoint filename='checkpoint' stride='1000' overwrite='True'/>
</output>
\end{code}

Next, let us adjust some of the attributes. Let us suppose that we
wish to output the properties every time step, to check for conserved
quantity jumps, and to output the the trajectory in pdb format.
To do this we would set the {}``stride'' and {}``format'' tags,
as shown below:

\small
\begin{code}
<output prefix='tut1'>
   <properties filename='md' stride='1'>
      [step, time{picosecond}, conserved{kelvin}, 
       temperature, potential{kelvin}, kinetic_cv{kelvin}] 
   </properties>
   <trajectory filename='pos' stride='100' format='pdb' cell_units='angstrom'>
      positions{angstrom} 
   </trajectory>
   <checkpoint filename='checkpoint' stride='1000' overwrite='True'/>
</output>
\end{code}
\normalsize

Note that we have added a {}``cell\_units'' attribute
to the {}``trajectory'' tag, so that the
cell parameters are consistent with the position output.

Finally, let us suppose that we wished to output another output property
to a different file to the others. One example of when this 
might be necessary if there
is one output property which was more expensive to calculate than the
others, and so it would be impractical to output it every time step.
With \ipi this is easy to do, all that is required is to add another
{}``properties'' tag with a different filename.

For demonstration purposes, we will chose to print out the forces
acting on one tagged bead, since this requires an argument to be
passed to the function. The \ipi syntax for doing this is to have
the arguments to be passed to the function between standard braces,
separated by semi-colons.

To print out the forces acting on one bead we need the {}``atom\_f''
property, which takes two arguments, {}``atom'' and {}``bead'',
giving the index of the atom and bead tagged respectively. The
appropriate syntax is then given below:

\begin{code}
<properties> 
   [atom_f(atom=0;bead=0)] 
</properties>
\end{code}

This will print out the force vector acting on bead 0 of atom 0.
\ipi also accepts positional arguments
(i.e. arguments not specified by a name, but just by their position
in the list of arguments), and so this could also be written as:

\begin{code}
<properties> 
   [atom_f(0;0)] 
</properties>
\end{code}

Finally, putting all this together, and adjusting some
of the parameters of the new file, we get:

\small
\begin{code}
<output prefix='tut1'>
   <properties filename='md' stride='1'> 
      [step, time{picosecond}, conserved{kelvin}, 
       temperature, potential{kelvin}, kinetic_cv{kelvin}] 
   </properties>
   <properties filename='force' stride='20'> 
      [atom_f{piconewton}(atom=0;bead=0)] 
   </properties>
   <trajectory filename='pos' stride='100' format='pdb' cell_units='angstrom'> 
      positions{angstrom} 
   </trajectory>
   <checkpoint filename='checkpoint' stride='1000' overwrite='True'/>
</output>
\end{code}
\normalsize

\subsubsection{Equilibration run}

Now that we have adjusted the input file to our satisfaction, we can
re-run the simulation by 
repeating the steps in \ref{run1}. The output of the 
{}``tut1.md'' file should show that all the properties of interest
have converged by the end of the simulation. If this
is the case, then we are now ready to start the \emph{NPT} run.

\subsection{Part 2 - \emph{NPT} simulation}

Now that we have converged \emph{NVT} simulation data, we can use this to
initialize a \emph{NPT} simulation. There are two ways of doing this,
both of which involve using the RESTART file generated at
the end of the \emph{NVT} run as a starting point.

\subsubsection{Modifying the RESTART file}

Firstly, you can use the RESTART file directly, modifying it
so that instead of continuing with the original \emph{NVT} simulation
it will instead it will start a new \emph{NPT} simulation. We have included
in the {}``tutorial 2'' directory both a RESTART file from
tutorial 1 and an adjusted file which will run \emph{NPT} dynamics.

These adjustments start with resetting the {}``step'' tag, so that
it starts with the value 0. This can be done by simply removing the
tag. Similarly, we can increase the total number of
steps so that it is more suitable for collecting the necessary
amount of data, in this case we will set the 
{}``total\_steps'' to 20000.

We will also update the output files, first by setting the filenames
to start with {}``tut2a'' rather than {}``tut1'', and secondly by adding
the volume and pressure to the list of computed propertie so that
we can check that the ensemble is being sampled correctly.
Putting this together this gives:

\small
\begin{code}
<output prefix=''>
   <properties shape='(8)' filename='tut2a.prop'>
      [ step, time{picosecond}, conserved{kelvin}, 
        temperature, potential{kelvin}, kinetic_cv{kelvin}, 
        pressure_cv{megapascal}, volume ] 
   </properties>
   <properties stride='20' shape='(1)' filename='tut2a.force'> 
      [ atom_f{piconewton}(atom=0;bead=0) ] 
   </properties>
   <trajectory filename='tut2a.pos' stride='100' format='pdb' cell_units='angstrom'>
      positions{angstrom}
   </trajectory>
   <checkpoint stride='1000' filename='tut2a.restart'/>
</output>
\end{code}
\normalsize

Finally, we must change the {}``ensemble'' tag so that the correct
ensemble is sampled. The first thing that must be done is  
the {}``mode'' tag must be changed from {}``nvt'' to {}``npt'',
and a {}``pressure'' tag must be added:

\begin{code}
<ensemble mode='npt'>
   <pressure> 0 <pressure>
   ...
</ensemble>
\end{code}

We must also specify which constant pressure algorithms are to be used.
\ipi contains two barostats, labelled {}``mht'' and {}``bzp''. These are
broadly similar, but use slightly different integration algorithms.
In this case, we will use {}``bzp''. This gives:

\begin{code}
<ensemble mode='npt'>
   <pressure> 0 <pressure>
   <barostat mode='bzp'>
      ...
   </barostat>
   ...
</ensemble>
\end{code}

This barostat also requires a 
thermostat to deal with the volume degree of freedom, which we will take
to be a simple Langevin thermostat.
This thermostat is specified in the same way as the one which does the
constant temperature algorithms for the atomic degrees of freedom, and
we will take its time constant to be 10000 atomic time units:

\begin{code}
<ensemble mode='npt'>
   <pressure> 0 <pressure>
   <barostat mode='bzp'>
      <thermostat mode='langevin'>
         <tau> 1e4 </tau>
      </thermostat>
      ...
   </barostat>
   ...
</ensemble>
\end{code}

Finally, we will take the barostat time scale to be 10000 atomic time
units, giving:

\begin{code}
<ensemble mode='npt'>
   <pressure> 0 <pressure>
   <barostat mode='bzp'>
      <thermostat mode='langevin'>
         <tau> 1e4 </tau>
      </thermostat>
      <tau> 1e4 </tau>
   </barostat>
   ...
</ensemble>
\end{code}
with the rest of the {}``ensemble'' tag being the same as before.

\subsubsection{Initialization from RESTART}

A different way of initializing the simulation is to use the 
RESTART file as a configuration file, in the same way that
the xyz/pdb files were used previously.

Firstly, the original input file {}``tutorial-1.xml'' needs to
be modified so that
it will do a \emph{NPT} simulation instead of \emph{NVT}. This involves modifying
the {}``total\_steps'', {}``output'' and {}``ensemble'' tags as
above. Next, we replace the {}``initialize'' tag section with:

\begin{code}
<initialize nbeads='4'>
   <file mode='chk'> tutorial-1_RESTART </file>
</initialize>
\end{code}

Note that the {}``mode'' attribute has been set to {}``chk''
to specify that the file is a checkpoint file.
This will then use the RESTART file to initialize the bead
configurations and velocities and the cell parameters.

\subsubsection{Running the simulation}

Whichever method is used to create the input file, the simulation
is run in the same way as before. 
Note how the volume fluctuates with time, as it is no longer held
constant in this ensemble.

\subsection{Part 3 - A fully converged simulation}

As a final example, we note that at this state point 16 replicas
and at least 172 particles are actually 
required to provide converged results.
As a last tutorial then, you should repeat tutorials 1 and 2 with
this number of replicas and atoms. The directory {}``tutorial 3'' contains 
\emph{NVT} and \emph{NPT} input files which can be used to do a fully converged
\emph{NPT} simulation from scratch, except that they are missing some
of the necessary input parameters.

If these are chosen correctly and the simulation is run properly
the volume will be 31 \(\textrm{cm}^3\)/mol and the total energy
should be -48 K \cite{mart+99jcp}.


\section{Testing the install}

\label{tests}

Several test cases are distributed with the code to ensure that your
distribution is working correctly. There are also simple tests to
see if the client codes are working correctly.

All the input files are contained in the directory test, which is
subdivided into the following directories:
\begin{description}
\item [{lj:}] This gives a simple classical Lennard-Jones simulation of
Ne. The state points are given by (\(N\), \(\rho\), \(T\)) = (864, 0.35,
1.62), (\(N\), \(\rho\), \(T\)) = (864, 0.75, 1.069) and (\(N\), \(\rho\), \(T\))
= (864, 0.88, 1.095) in reduced Lennard-Jones units, so that the results
can be compared to those in the paper \cite{lverlet67pr}.
\item [{ph2:}] This simulates para-hydrogen using the isotropic Silvera-Goldman
pair potential. There are three directories, {}``RPMD'', {}``nvt''
and {}``Tuckerman''. {}``RPMD'' and {}``nvt'' have tests which
can be compared to the results of \cite{mill-mano05jcp}, and {}``Tuckerman''
has tests which can be compared to the results of \cite{mart+99jcp}.
\item [{pwscf:}] This has two simple examples to test to see if the Quantum-Espresso
client is functioning correctly. There is one simple 4-atom lithium
test, and a test using a single water molecule.
\item [{harmonic:}] This has a simple example of a 1D harmonic oscillator.
This demonstrates the displaced path integral momentum distribution
estimator as given in \cite{linlin+10prl}. As the momentum distribution
is known analytically for this simple system, this provides an indication
of how well the method is working.
\item [{lammps:}] This has a simple implementation of the q-TIP4P-F empirical
water model of \cite{habe+09jcp} using the classical molecular dynamics
code LAMMPS. It demonstrates both the convergence of the PIGLET method
\cite{ceri-mano12prl}, as well as the use of ring-polymer contraction
methods \cite{mark-mano08jcp}.
\end{description}

\chapter{User guide}

\label{user}


\section{Input files}


\subsection{Input file format and structure}

\label{ifilestructure}

In order to give the clearest layout, xml formatting was chosen as
the basis for the for the main input file. An xml file consists of
a set of hierarchically nested tags. There are three parts to an xml
tag. Each tag is identified by a tag name, which specifies the class
or variable that is being initialized. Between the opening and closing
tags there may be some data, which may or may not contain other tags.
This is used to specify the contents of a class object,
or the value of a variable. Finally tags can have attributes,
which are used for metadata, i.e. data used to specify
how the tag should be interpreted. As an example, attributes
are often used to choose between different classes which can
be used for the same thing, such as the thermostat classes. 

A xml tag has the following syntax:

\begin{code}
<tag_name attribute_name='attribute_data'>tag_data</tag_name>
\end{code}

The syntax for the different types of tag data is given below: 
{\color{red}??? USE MONO FONTS IN THE TABLE, TO MATCH THE CODE ENVIRONMENT}

\begin{center}
\begin{tabular}{cc}
\hline\hline
Data type & Syntax\\
\hline 
<<<<<<< HEAD
Data type & Syntax\tabularnewline
\hline 
\hline 
Boolean & <tag>True</tag> or <tag>False</tag>\tabularnewline
Float & <tag>11.111</tag> or <tag>1.1111e+1</tag>\tabularnewline
Integer & <tag>12345</tag>\tabularnewline
String & <tag>string\_data</tag>\tabularnewline
Tuple & <tag> (int1, int2, \ldots )</tag>\tabularnewline
Array & <tag> {[} entry1, entry2, \ldots {]} </tag>\tabularnewline
Dictionary & <tag>\{name1: data1, name2: data2, \ldots \}</tag>\tabularnewline
\hline 
=======
Boolean & <tag>True</tag> or <tag>False</tag>\\
Float & <tag>11.111</tag> or <tag>1.1111e+1</tag>\\
Integer & <tag>12345</tag>\\
String & <tag>string\_data</tag>\\
Tuple & <tag> (int1, int2, \ldots )</tag>\\
Vector & <tag> {[} entry1, entry2, \ldots {]} </tag>\\
Dictionary & <tag>\{name1: data1, name2: data2, \ldots \}</tag>\\
\hline\hline
>>>>>>> 823f26f3
\end{tabular}
\end{center}

Note that arrays are always given as one-dimensional lists. In cases
where a multi-dimensional array must be entered, one can use the `shape'
attribute, that determines how the list will be reshaped into a multi-dimensional
array. For example, the bead positions are
represented in the code as an array of shape 
(number of beads, 3*number of atoms). If we take a system with 20 atoms
and 8 beads, then this can be represented in the xml input file as:

<<<<<<< HEAD
\begin{verbatim}
<beads natoms='20' nbeads='8'>
   <q shape=`(8,60)'>[ q11x, q11y, q11z, q12x, q12y, ... ]</tag>
\end{verbatim}

If `shape' is not specified, a 1D array will be assumed.
=======
\begin{code}
<tag shape=`(1,2,3)'>[ a111, a112, a113, a121, a122, a123 ]</tag>
\end{code}If `shape' is not specified, a 1D array will be assumed.
>>>>>>> 823f26f3

The code uses the hierarchical nature of the xml format to help read the data; if
a particular object is held within a parent object in the code, then
the tag for that object will be within the appropriate parent tags.
This is used to make the structure of the simulation clear. 

For example,
the system that is being studied is partly defined by the thermodynamic
ensemble that should be sampled, which in turn may be partly defined
by the pressure, and so on. To make this dependence clear in the code
the global simulation object which holds all the data contains
an ensemble object, which contains a pressure variable.
 
Therefore the input file is specified
by having a {}``simulation'' tag, containing an {}``ensemble''
tag, which itself contains a {}``pressure'' tag, which will contain
a float value corresponding to the external pressure. In this
manner, the simulation class structure can be constructed iteratively.

As a specific example, suppose we want to generate a \emph{NPT} ensemble at an external
pressure of 1e-7 atomic pressure units. This would be specified by
the following input file: 

\begin{code}
<simulation>
   <ensemble mode='npt'>
      <pressure> 1e-7 </pressure>
      ...
   </ensemble>
   ...
</simulation>
\end{code}

To help detect any user error the recognized tag names, data types
and acceptable options are all specified in the code in a specialized
input class for each class of object. A full list of all the available
tags and a brief description of their function is given in chapter~\ref{hierarchy}.


\subsubsection{Overwriting units}

\label{inputunits}

Many of the input parameters, such as the pressure in the above example,
can be specified in more than one unit. Indeed, often the atomic unit
is inconvenient to use, and we would prefer something else. Let us
take the above example, but instead take an external pressure of 3
MPa. Instead of converting this to the atomic unit of pressure, it
is possible to use pascals directly using:

\begin{code}
<simulation>
   <ensemble mode=`npt'>
      <pressure units=`pascal'> 3e6 </pressure>
      ...
   </ensemble>
   ...
</simulation>
\end{code}

The code can also understand S.I. prefixes, so this can be simplified
further using:

\begin{code}
<simulation>
   <ensemble mode='npt'>
      <pressure units=`megapascal'> 3 </pressure>
      ...
   </ensemble>
   ...
</simulation>
\end{code}

A full list of which units are defined for which dimensionalities
can be found in the units.py module.


\subsection{Initialization section}


\subsubsection{Configuration files}

\label{configfile}

Instead of initializing the atom positions manually, the starting
configuration can be specified through a separate data file. The name
of the configuration file is specified within the {}``initialize''
tag name with the {}``mode'' attribute given by the file format.
The currently accepted file formats are:
\begin{itemize}
\item pdb
\item xyz
\end{itemize}
This file can be used either to initialize one variable only, or instead
to initialize multiple attributes by using the {}``file'' tag name.
This will initialize the atom positions, labels, masses and possibly
the cell parameters together.


\subsubsection{Initialization from checkpoint files}

\ipi gives the option to output the entire state of the system at
particular timesteps as an xml input file, called a checkpoint file
(see \ref{checkpoint} for details). As well as being a valid input
file, a checkpoint can also be used as an input data file in the same
way that the configuration files are. This is specified in the input
by using {}``chk'' as the value of the {}``mode'' attribute. As
for the configuration file, a checkpoint file can be used to initialize
either one or many variables depending on which tag name is used.

There is also an ensemble type, {}``replay'', which takes a configuration
file with multiple frames or a checkpoint file with one frame and
reruns it without doing dynamics, by simply setting the configuration
to match that given by the input file at each frame. This can then
be used to calculate properties of interest along a trajectory that
has already been finished, if the user forgot to calculate them the
first time around.


\section{Output files}

\label{outputfiles}

\ipi uses a very flexible mechanism to specify how and how often
atomic configurations and physical properties should be output. Within
the {}``output'' tag of the xml input file the user can specify
multiple tags, each one of which will correspond to a particular output
file. Each file is managed separately by the code, so what is output
to a particular file and how often can be adjusted independently of
the same parameters for a different file. It is also possible to have
multiple instances of the same type of file.

For example, some of the possible output properties require more than
one force evaluation per time step to calculate, and so can considerably
increase the computational cost of a simulation. On the other hand,
for properties such as the conserved energy quantity it is easy, and
often useful, to output them every time step as they are simple to
compute and do not take long to output to file. In this case it is
most efficient to only output the expensive property rarely, which
would be done by outputting this to a different file to the ones that
are being used to keep track of the conserved quantity, and use a
larger number of time steps between successive writes to this file.

There are three types of output file that can be specified; property
files for system level properties, trajectory files for atom/bead
level properties and checkpoint files which save the state of the
system and so can be used to restart the simulation from a particular
point. These will now be considered in turn.


\subsection{Properties}

\label{propertyfile}

This is the output file for all the system and simulation level properties,
such as the total energy and the time elapsed. The file starts by
a header, which describes the properties being written on the different
columns, and their units of measure. This is followed by the actual
data. Each line corresponds to one instant of the simulation, and
the different columns match the description provided in the header.
The file is fixed formatted, with two blank characters at the start
of each row, then the data in the same order as the header row. Each
column is 16 characters wide and every float is written in exponential
format with 8 digits after the decimal point.

The properties that are output are determined by the {}``properties''
tag in the xml input file. The format of this tag is:

\begin{code}<properties stride=`' filename=`' flush=`' shape=`'>
   [ prop1name{units}(arg1; ... ), prop2name{...}(...), ...  ]
</properties>\end{code}

The attributes have the following meanings:
\begin{description}
\item [{stride}] The number of steps between each output to file
\item [{filename}] The name of the output file
\item [{flush}] The number of steps between flushing the buffer
\end{description}
This tag data is an array of strings, each of which containing three
different parts:
\begin{itemize}
\item The property name, which describes which type of property is to be
output. This is a mandatory part of the string.
\item The units that the property will be output in. These are specified
between curly brackets. If this is not specified, then the property
will be output in atomic units.
\item The arguments to be passed to the function. These are specified between
standard brackets, with each argument separated by a semi-colon. These
may or may not be mandatory depending on the property. The arguments
can be specified by either of two different syntaxes, (name1=arg1;
\ldots ) or (arg1; \ldots ). The first explicitly assigns the argument
with the name {}``name1'' the value {}``arg1'', whereas the second
relies on the arguments being specified in the correct order, as defined
in the relevant function in the property.py module. The two syntaxes
may be mixed, but positional arguments must be specified first otherwise
undefined behaviour will result. If no arguments are specified, then
the defaults as defined in the properties.py module will be used.
\end{itemize}
The different available property names are:

\input{input_docs/property_list}


\subsection{Trajectory files}

These are the output file for atomic or bead level properties, such
as the bead positions. Each trajectory that should be output is specified
by the {}``trajectory'' tag in the input file. The allowable file
formats for the trajectory output files are the same as for the configuration
input files, given in~\ref{configfile}.

These tags have the format:

\begin{code}<trajectory stride=`' filename=`' format=`' cell_units=`' flush=`' bead=`'>
   traj_name{units}(arg1;...)
</trajectory>\end{code}This is very similar to the {}``properties'' tag, but it has the
additional tags {}``format'' and {}``cell\_units'', and only one
trajectory can be specified per file. `format' specifies the format
of the output file, and `cell\_units' specifies the units in which
the cell dimensions are output. Depending on the chosen trajectory
to output, it will either print a file per bead or per atom. If the
trajectory is output per bead then the output files will be {}``filename''
with the bead index appended, so as to distinguish between the trajectories
of each bead. In this case it is also possible to only output one
trajectory by specifying the {}``bead'' attribute. 

The possible choices of output trajectories are:

\input{input_docs/trajectory_list}


\subsection{Checkpoint files}

\label{checkpoint}

As well as the above output files, the state of the system at a particular
time step can also be saved to file. These checkpoint files can be
used as valid input files, with all the information required to restore
the state of the system to the point at which the file was created. 

The syntax for this tag is:

\begin{code}<checkpoint stride=`' filename=`' overwrite=`'>
   step
</checkpoint>\end{code}

Again, this is similar to the {}``trajectory'' and {}``properties''
tags, but instead of having a value which specifies what to output,
the value simply gives a number to identify the current checkpoint
file. There is also one additional attribute, {}``overwrite'', which
specifies whether each new checkpoint file overwrites the old one,
or whether all checkpoint files are kept. If they are kept, they will
be written not to the file {}``filename'', but instead an index
based on the value of {}``step'' will be appended to it to distinguish
between different files.

If the `step' parameter is not specified, the following syntax can
also be used:

\begin{code}<checkpoint stride=`' filename=`' overwrite=`'/>\end{code}


\subsubsection{Soft exit and RESTART}

As well as checkpoint files during a simulation run, \ipi{} also
creates a checkpoint automatically at the end of the simulation, with
file name {}``RESTART''. In the same way as t

he checkpoint files generated above it contains the state of the system
as created by the wrapper, but it doesn't need to be asked for by
the user in the input file. Its purpose is that if the user decides
that insufficient steps were used in an already completed simulation,
then this file can be used to continue from where it ended.

To stop the program in such a way that it makes sure to save the data
generated in a restart file, simply create a file {}``EXIT'' in
the directory in which the code is running. The thread handler will
automatically detect this and safely shut down the program, outputting
the restart file as detailed above. 

An important point to note is that since each time step is split into
several parts, it is only at the beginning of each step that all the
variables are consistent with each other in such a way that the simulation
can be restarted from them without changing the dynamics. Thus if
a soft exit call is made during a step, then the restart file that
is created must correspond to the state of the system at the start
of the step. To this end, the state of the system is saved at the
start of every step.


\section{Distributed execution}

\label{distrib}


\subsection{Sockets}

\ipi only creates a server, it must interface with a client code
in order to run any simulations. The overarching design principle
of \ipi is that these two codes should be as independent as possible,
and so the only communication between them is done through a socket.
A socket is a data transfer device that is designed for internet communication,
so supports both multiple client connections to the same server and
two way communication. This makes sockets ideal for use in \ipi,
where each calculation may require multiple client codes. 

Sockets are described by an IP address and a port number, and can
either be an internet socket, capable of inter-computer communication,
or a unix socket, which is optimized for local communication. The
IP address is input by the user in the {}``address'' tag, and can
be specified in two ways. Firstly, every network has a unique numeric
code of the form 123.45.678.901. Secondly, most networks are named,
so the name of the network on which the server code is running can
be used as an alias for the IP address. A specific case of this is
{}``localhost'', which is the generic name for the local network
used by unix sockets.

The port number is an integer between 1 and 65535 used to distinguish
between all the different sockets open on a particular computer. As
many of the lower numbers are protected for use in important system
processes or internet communication, it is generally advisable to
only use numbers in the range 1025-65535 for simulations.

There are two modes of socket, internet and unix. Unix sockets are
optimized for local communication, whereas internet sockets can be
used to connect to one computer from another. While they are faster
than internet sockets, unix sockets should only be used if a simple
empirical potential is being run, since they are far less flexible.
Also, if complicated empirical potentials or \emph{ab initio} potentials
are used the force calculation becomes the bottleneck in the code,
so the advantage of using unix sockets is lost. 

Internet sockets have two main advantages that make them much more
useful in general. Firstly, the client code does not need to be run
on the same computer as the server code. In particular, if the client
codes are being run on a cluster this means that you do not need to
waste computing resources running the server, which is idle most of
the time. Secondly, the port number is not used for unix sockets,
so if more than one calculation is being run concurrently internet
sockets must be used, so that the client codes connect to the correct
server code.

There are a two other input parameters that may be used to specify
how the server socket looks for client codes to connect to. {}``latency''
specifies the length of time between each check to see if any new
client codes have connected, and {}``slots'' specifies how many
client codes can queue between checks. Neither is likely to be important
in getting the code to run, but may be used to optimize the connection
time if required.


\subsubsection{Data transfer}

Once at least one client code has connected to the server socket,
the force calculation can start. For this to happen the client code
needs the system configuration, and likewise the server needs the
force and potential data to be returned so that it can continue propagating
the dynamics.

To make sure that the connection is good, a simple query-response
data transfer protocol is used. Before any data is sent through the
socket a header string of 12 characters is sent to verify which stage
of the calculation the server is at. Once the client sends the appropriate
response header string, the data is transferred. If no response is
given, the server will either wait and try again, or disconnect the
client code and reassign its job to another, depending on the severity
of the problem. The server assumes that 4-bit integers, 8-bit floats
and 1-bit characters are used. A typical step is of the form:
\begin{enumerate}
\item A header string of {}``\textbf{STATUS}'' is sent by the server socket.
\item A header string is then returned, giving the status of the client
code. Recognized options are:

\begin{description}
\item [{{}``NEEDINIT'':}] If the client code needs any initialising data,
it can be sent here. The server code will then send a header string
{}``INIT'', followed by an integer corresponding to the bead index,
another integer giving the number of bits in
the initialization string, and finally the initialization string itself.
\item [{{}``READY'':}] Sent if the client code is ready to calculate
the forces. The server socket will then send a string {}``POSDATA'',
then nine floats the cell vector matrix, then another nine floats
for the inverse matrix, (which need to be transposed if the client
code is written in fortran). The server socket will then send one
integer giving the number of atoms, then the position data as 3 floats
for each atom giving the 3 cartesian components of the bead position.
\item [{{}``HAVEDATA'':}] This is sent if the client has calculated the
potential and forces. The server socket then sends a string {}``GETFORCE'',
and the client socket returns {}``FORCEREADY''. The potential is
then returned as a float, the number of atoms as an integer, then
the force data as 3 floats per atom in the same way as the positions,
and the virial as 9 floats in the same way as the cell vector matrix.
\end{description}
\item The server socket waits until the force data for each replica of the
system has been calculated and returned, upon which the job is finished
and the molecular dynamics loop starts.
\end{enumerate}

\subsubsection{Parallelization}

As mentioned before, one of the primary advantages of using this type
of data transfer is that it allows multiple client codes to connect
to one server code, so that different replicas of the system can be
assigned to different client codes and their forces computed in parallel.
In fact it is trivially parallel, in the sense that no communication
between the client codes is necessary.

In the case that there are as many client codes as replicas of the
system this is very simple, as each replica will be assigned its own
client code. In subsequent steps, the interface will attempt to assign
a particular replica of the system to the client code which calculated
the forces for it the last step. This reduces the change in the particle
positions between calculations for a particular client code, so the
next step is done more efficiently. In the case where there are fewer
client codes than beads, the socket interface will assign spare jobs
to the first client code that finishes running, after matching all
possible jobs to the same client code that calculated it last time
step.

This flexibility is especially useful when the calculations are being
run on a cluster, as in this case the client codes will connect whenever
they reach the front of the queue. More client codes can connect at
any time, and if there is a problem and any client code dies it is
simply disconnected from the server socket and any job it was running
reassigned.

Finally, note that many client codes can be parallelized themselves,
using MPI or other similar protocols. This is fully compatible with
\ipi, as it does not matter how the client does the calculation since
only the forces, potential and virial are sent to the server. Information
on how to run MPI processes can usually be found on the website of
the code provider if the client can be parallelized in this way.


\subsection{ssh tunnelling}

\label{ssh_sockets}

One problem that can often crop up when trying to run a \ipi calculation
is that there is a firewall around the network, especially when the
server code is being run on a cluster. This will often result in error
messages such as {}``Error connecting: Connection timed out'' or
{}``Error connecting: Connection refused''.

Let us suppose that the server code is running on a host network server.net,
and that you are using port 12345. However, when you try to connect
to this port from a computer, let us call this client.net, then you
get error messages like the ones above, due to a firewall on server.net
blocking port 12345.

However, assuming that you can create an ssh connection between the
two computers, then you can use this to forward one of the ports on
client.net to connect to the necessary port on server.net. This can
be done with the following shell command:

\begin{code}
> ssh -f -N server.net -L 23451:server.net:12345
\end{code}

The flags -f and -N just put the ssh process in the background. Then
comes the ssh server, which in this case is the computer on which
the server code is running. The -L flag sets up the ssh tunnel itself.
The above code will forward the port 23451 on client.net to the port
12345 on server.net, as required.

Once this is done, then any data sent to port on 23451 on client.net
will be forwarded through the ssh tunnel to port 12345 on server.net.
By connecting to port 23451 on client.net (or localhost, an alias
for the host the code is running on) with the client the code should
now run.

If the ssh connection fails, with an error message {}``ssh: connect
to host server.net port 22: Connection timed out'', then the server.net
server has also been set up with a firewall around the standard ssh
port, port 22. In this case you can change which port is used to one
that is open using the -p flag, for example:

\begin{code}
> ssh -f -N server.net -L 23451:server.net:12345 -p 99
\end{code}


\subsubsection{Using a script to create a ssh connection}

Now let us suppose that client.net is a cluster, and we wish to submit
the client jobs to the queue. The above code as it is will not work,
since ssh requires a password. However, you can set up ssh such that
no password is needed. 

Firstly, on client.net, we need to set up an ssh key. This can be
done using the command:

\begin{code}
> ssh-keygen -t rsa
\end{code}

It will then prompt you for a passphrase twice. Since we wish to have
use this in a job script where we will not be able to enter a password,
just hit enter twice. Note that this will mean that someone with temporary
access to your account could feasibly take a copy of the ssh key and
then be able to use it, so this should be used with caution.

This should now have created two files in the directory \textasciitilde{}/.ssh,
id\_rsa and id\_rsa.pub. These should be readable only by you, so
use the following code to set up the correct file permissions:

\begin{code}
> chmod 600 ~/.ssh/id_rsa ~/.ssh/id_rsa.pub
\end{code}

Finally, copy the contents of the file id\_rsa.pub and append them
to the file authorized\_keys in the directory \textasciitilde{}/.ssh
of server.net. It should now be possible to ssh from client.net to
server.net without using a password. We can now run the ssh command
from a script, and so we can set up a ssh tunnel from a cluster node.
Note that the cluster nodes will have a different IP address to the
head node, so use {}``localhost'' rather than {}``client.net''
in the input file of the client code.


\chapter{Input reference}

\label{hierarchy}

The following chapter gives a complete list of the tags that can be
specified in the xml input file, along with the hierarchy of objects.
Note that every xml input file must start with the root tag {}``simulation''. 

See the accompanying {}``help.xml'' file in the {}``doc'' directory
to see the recommended input file structure.

\input{input_docs/simulation}
\input{input_docs/initializer}
\input{input_docs/init_file}
\input{input_docs/init_pos}
\input{input_docs/init_mom}
\input{input_docs/init_vel}
\input{input_docs/init_lab}
\input{input_docs/init_mass}
\input{input_docs/init_cell}
\input{input_docs/init_therm}
\input{input_docs/ensembles}
\input{input_docs/forces}
\input{input_docs/socket}
\input{input_docs/cell}
\input{input_docs/beads}
\input{input_docs/atoms}
\input{input_docs/normal_modes}
\input{input_docs/barostats}
\input{input_docs/thermostats}
\input{input_docs/prng}
\input{input_docs/output}
\input{input_docs/checkpoint}
\input{input_docs/properties}
\input{input_docs/trajectory}


\chapter{Troubleshooting}

\label{trouble}


\section{Input errors}
\begin{itemize}
\item \emph{not well-formed (invalid token)}: Seen if the input file does
not have the correct xml syntax. Should be accompanied by a line number
giving the point in the file where the syntax is incorrect.
\item \emph{mismatched tag}: One of the closing tags does not have the
same name as the corresponding opening tag. Could be caused either
by a misspelling of one of the tags, or by having the closing tag
in the wrong place. This last one is a standard part of the xml syntax,
if the opening tag of one item is after the opening tag of a second,
then its closing tag should be before the closing tag of the second.
Should be accompanied by a line number giving the position of the
closing tag.
\item \emph{Uninitialized value of type \_\_\_} or \emph{Attribute/Field name \_\_\_ is mandatory and was not found in the input for property \_\_\_}:
The xml file is missing a mandatory tag, i.e. one without which the
simulation cannot be initialized. Find which tag name is missing and
add it.
\item \emph{Attribute/tag name \_\_\_ is not a recognized property of \_\_\_ objects}:
The first tag should not be found within the second set of tags. Check
that the first tag is spelt correctly, and that it has been put in
the right place.
\item \emph{\_\_\_ is not a valid option (\_\_\_)}: This attribute/tag
only allows a certain range of inputs. Pick one of the items from
the list given.
\item \emph{\_\_\_ is an undefined unit for kind \_\_\_} or \emph{\_\_\_ is not a valid unit prefix} or \emph{Unit \_\_\_ is not structured with a prefix+base syntax}:
The unit input by the user is not correct. Make sure it corresponds
to the correct dimensionality, and is spelt correctly.
\item \emph{Invalid literal for int() with base 10: \_\_\_} or \emph{Invalid literal for float(): \_\_\_} or \emph{\_\_\_ does not represent a bool value}:
The data input by the user does not have the correct data type. See
section \ref{ifilestructure} for what constitutes a valid integer/float/boolean
value.
\item \emph{Error in list syntax: could not locate delimiters}: The array
input data did not have the required braces. For a normal array use
{[}{]}, for a dictionary use \{\}, and for a tuple use ().
\item \emph{The number of atom records does not match the header of xyz file}:
Self-explanatory.
\item \emph{list index out of range}: This will normally occur if the configuration
is initialized from an invalid input file. This will either cause
the code to try to read part of the input file that does not exist,
or to set the number of beads to zero which causes this error in a
different place. Check that the input file has the correct syntax.
\end{itemize}

\section{Initialization errors}
\begin{itemize}
\item \emph{Negative \_\_\_ parameter specified.}: Self-explanatory.
\item \emph{If you are initializing cell from cell side lengths you must pass the 'cell' tag an array of 3 floats}:
If you are attempting to initialize a cell using the {}``abc'' mode,
the code expects three floats corresponding to the three side lengths. 
\item \emph{If you are initializing cell from cell side lengths and angles you must pass the 'cell' tag an array of 6 floats}:
If you are attempting to initialize a cell using the {}``abcABC''
mode, the code expects six floats corresponding to the three side
lengths, followed by the three angles in degrees.
\item \emph{Cell objects must contain a 3x3 matrix describing the cell vectors.}:
If you are attempting to initialize a cell using the {}``manual''
mode, the code expects nine floats corresponding to the cell vector
matrix side lengths. Note that the values of the lower-diagonal elements
will be set to zero.
\item \emph{Array shape mismatch in q/p/m/names in beads input}: The size
of the array in question does not have the correct number of elements
given the number of atoms and the number of beads used in the rest
of the input. If the number of beads is nbeads and the number of atoms
natoms, then q and p should have shape (nbeads, 3{*}natoms) and m
and names should have shape (natoms,).
\item \emph{No thermostat/barostat tag provided for \emph{NVT}/\emph{NPT} simulation}:
Some ensembles can only be sampled if a thermostat and/or barostat
have been defined, and so for simulations at constant temperature
and/or pressure these tags are mandatory. If you wish to not use a
thermostat/barostat, but still want to keep the ensemble the same,
then use {}``dummy'' mode thermostat/barostat, which simply does
nothing.
\item \emph{Pressure/Temperature should be supplied for constant pressure/temperature simulation}:
Since in this case the ensemble is defined by these parameters, these
must be input by the user. Add the appropriate tags to the input file.
\item \emph{Manual path mode requires (nbeads-1) frequencies, one for each internal mode of the path.}:
If the {}``mode'' tag of {}``normal\_modes'' is set to {}``manual'',
it will expect an array of frequencies, one for each of the internal
normal modes of the ring polymers. 
\item \emph{PA-CMD mode requires the target frequency of all the internal modes.}:
If the {}``mode'' tag of {}``normal\_modes'' is set to {}``pa-cmd'',
it will expect an array of one frequency, to which all the internal
modes of the ring polymers will be set. 
\item \emph{WMAX-CMD mode requires [wmax, wtarget]. The normal modes will be scaled such that the first internal mode is at frequency wtarget and all the normal modes coincide at frequency wmax.}:
If the {}``mode'' tag of {}``normal\_modes'' is set to {}``wmax-cmd'',
it will expect an array of two frequencies, one two set the lowest
frequency normal mode, and one for the other normal mode frequencies.
\item \emph{Number of beads \_\_\_ doesn't match GLE parameter nb= \_\_\_}:
The matrices used to define the generalized Langevin equations of
motion do not have the correct first dimension. If matrices have been
downloaded from \url{http://gle4md.berlios.de/ } make sure that you
have input the correct number of beads.
\item \emph{Initialization tries to match up structures with different atom numbers}:
If in the initialization any of the matrices has an array shape which
do not correspond to the same number of atoms, then they cannot correspond
to the same system. Check the size of the arrays specified if they
have been input manually.
\item \emph{Cannot initialize single atom/bead as atom/bead index \_\_\_ is larger than the number of atoms/beads}:
Self-explanatory. However, note that indices are counted from 0, so
the first replica/atom is defined by an index 0, the second by an
index 1, and so on.
\item \emph{Cannot initialize the momenta/masses/labels/single atoms before the size of the system is known.}:
In the code, a beads object is created to hold all the information
related to the configuration of the system. However, until a position
vector has been defined, this object is not created. Therefore, whichever
arrays are being initialized individually, the position vector must
always be initialized first.
\item \emph{Trying to resample velocities before having masses.}: A Maxwell-Boltzmann
distribution is partly defined by the atom velocity, and so the masses
must be defined before the velocities can be resampled from this distribution.
\item \emph{Cannot thermalize a single bead}: It does not make sense to
initialize the momenta of only one of the beads, and so \ipi does
not give this functionality.
\item \emph{Initializer could not initialize \_\_\_}: A property of the
system that is mandatory to properly run the simulation has not been
initialized in either the {}``initialize'' section or the appropriate
section in beads.
\item \emph{Ensemble does not have a thermostat to initialize} or \emph{There is nothing to initialize in non-GLE thermostats} or \emph{Checkpoint file does not contain usable thermostat data}:
These are raised if the user has tried to initialize the matrices
for the GLE thermostats with a checkpoint file that either does not
have a GLE thermostat or does not have a thermostat at all.
\item \emph{Size mismatch in thermostat initialization data}: Called if
the shape of the GLE matrices defined in the checkpoint file is different
from those defined in the new simulation. 
\item \emph{Replay can only read from PDB or XYZ files -- or a single frame from a CHK file}:
If the user specifies a replay ensemble, the state of the system must
be defined by either a configuration file or a checkpoint file, and
cannot be specified manually.
\end{itemize}

\section{Output errors}
\begin{itemize}
\item \emph{The stride length for the \_\_\_ file output must be positive.}:
Self-explanatory
\item \emph{\_\_\_ is not a recognized property/output trajectory}: The
string as defined in the {}``properties''/''trajectory'' tag does
not correspond to one of the available trajectories. Make sure that
both the syntax is correct, and that the property has been spelt correctly.
\item \emph{Could not open file \_\_\_ for output}: Raised if there is
a problem opening the file defined by the {}``filename'' attribute.
\item \emph{Selected bead index \_\_\_ does not exist for trajectory \_\_\_}:
You have asked for the trajectory of a bead index greater than the
number of the replicas of the system. Note that indices are counted
from 0, so the first replica is defined by an index 0, the second
by an index 1, and so on.
\item \emph{Incorrect format in unit specification \_\_\_}: Usually raised
if one of the curly braces has been neglected.
\item \emph{Incorrect format in argument list \_\_\_}: This will be raised
either if one of the brackets has been neglected, or if the delimiters
between arguments, in this case {}``;'', are not correct. This is
usually raised if, instead of separating the arguments using {}``;'',
they are instead separated by {}``,'', since this causes the property
array to be parsed incorrectly.
\item \emph{\_\_\_ got an unexpected keyword argument \_\_\_}: This will
occur if one of the argument lists of one of the properties specified
by the user has a keyword argument that does not match any of those
in the function to calculate it. Check the properties.py module to
see which property this function is calculating, and what the correct
keyword arguments are. Then check the {}``properties'' tag, and
find which of the arguments has been misspelt. 
\item \emph{Must specify the index of atom\_vec property}: Any property
which prints out a vector corresponding to one atom needs the index
of that atom, as no default is specified.
\item \emph{Cannot output \_\_\_ as atom/bead index \_\_\_ is larger than the number of atoms/beads}:
Self-explanatory. However, note that indices are counted from 0, so
the first replica/atom is defined by an index 0, the second by an
index 1, and so on.
\item \emph{Couldn't find an atom that matched the argument of \_\_\_}:
For certain properties, you can specify an atom index or label, so
that the property is averaged only over the atoms that match it. If
however no atom labels match the argument given, then the average
will be undefined. Note that for properties which are cumulatively
counted rather than averaged, this error is not raised, and if no
atom matches the label given 0 will be returned.
\end{itemize}

\section{Socket errors}
\begin{itemize}
\item \emph{Address already in use}: This is called if the server socket
is already being used by the host network. There are several possible
reasons for getting this error. Firstly, it might simply be that two
simulations are running concurrently using the same host and port
number. In this case simply change the port number of one of the simulations.
Secondly, you can get this error if you try to rerun a simulation
that previously threw an exception, since it takes a minute or so
before the host will disconnect the server socket if it is not shut
down cleanly. In this case, simply wait for it to disconnect, and
try again. Finally, you will get this error if you try to use a restricted
port number (i.e. below 1024) while not root. You should always use
a non-restricted port number for \ipi simulations.
\item \emph{Error opening unix socket. Check if a file /tmp/ipi\_\_\_ exists, and remove it if unused.}:
Similar to the above error, but given if you are using a unix socket
rather than an internet socket. Since this binds locally the socket
can be removed by the user, which means that it is not necessary to
wait for the computer to automatically disconnect an unused server
socket. 
\item \emph{Port number \_\_\_ out of acceptable range}: The port number
must be between 1 and 65535, and should be greater than 1024. Change
the port number accordingly.
\item \emph{Slot number \_\_\_ out of acceptable range}: The slot number
must be between 1 and 5. Change the slot number accordingly.
\item \emph{'NoneType' object has no attribute 'Up'}: This is called if
an exception is raised during writing the data to output, and so the
thread that deals with the socket is terminated uncleanly. Check the
stack trace for the original exception, since this will be the actual
source of the problem. Also note that, since the socket thread was
not cleaned up correctly, the server socket may not have been disconnected
properly and you may have to wait for a minute before you can restart
a simulation using the same host and port number.
\end{itemize}

\section{Mathematical errors}
\begin{itemize}
\item \emph{math domain error}: If the cell parameters are defined using
the side lengths and angles, with either a pdb file or using the {}``abcABC''
initialization mode, then for some value of the angles it is impossible
to construct a valid cell vector matrix. This will cause the code
to attempt to take the square root of a negative number, which gives
this exception.
\item \emph{overflow encountered in exp}: Sometimes occurs in \emph{NPT} runs
when the simulation box {}``explodes''. Make sure you have properly
equilibrated the system before starting and that the timestep is short
enough to not introduce very large integration errors.
\end{itemize}
\bibliographystyle{elsarticle-num-names}
\bibliography{mybib}
<<<<<<< HEAD
=======

>>>>>>> 823f26f3
\end{document}<|MERGE_RESOLUTION|>--- conflicted
+++ resolved
@@ -245,14 +245,8 @@
 structure calculations to propagate the dynamics for small systems.
 
 Furthermore, the framework used to run PIMD simulations can be adapted
-<<<<<<< HEAD
 to generate approximate quantum dynamical information 
 \cite{cao-voth93jcp,cao-voth94jcp,crai-mano04jcp,braa-mano06jcp},
-=======
-to generate approximate quantum dynamical information \cite{crai-mano04jcp,hone+06jcp},
-{\color{red} ??? Have the two key CMD (Jang/Voth, Cao/Voth) and two key RPMD (Craig-Mano+Braams-Mano)
-IN CHRONOLOGICAL ORDER}
->>>>>>> 823f26f3
 and so can also be used to calculate correlation functions. While
 real-time quantum coherences cannot be captured, the inclusion 
 of quantum statistical information
@@ -451,17 +445,11 @@
 A tar file can be downloaded from the website \url{gle4md.berlios.de}.
 To install this you need to input the following command:
 
-<<<<<<< HEAD
 %Mano's note: Again, is this allowed?
 
-\begin{verbatim}
-> tar -xf [wrapper_tar_file.tar]
-\end{verbatim}
-=======
-\begin{code}
-> tar xf [wrapper_tar_file.tar]
-\end{code}
->>>>>>> 823f26f3
+\begin{code}
+> tar xf [wrapper\_tar\_file.tar]
+\end{code}
 
 %Mano's note: Perhaps remove claim of Windows from prog. description?
 
@@ -681,128 +669,6 @@
 Espresso calculation, as explained at \url{www.quantum-espress.org/}.
 
 
-<<<<<<< HEAD
-=======
-\subsection{Running simulations}
-
-\label{runningsimulations}
-
-There are two parts to any \ipi simulation. First the server code
-is run, which starts the dynamics loop until the forces are required.
-Once the server socket has been opened, it then waits for connections
-from client codes. 
-
-For a small simulation, with a simple classical potential, it may
-be preferable to run both halves of the simulation on the same computer,
-especially as this allows us to use the faster unix domain sockets.
-This can be done using a single script, such as:
-
-\begin{code}
-#These are the parameters that need to be specified by
-#the user. The number of client codes is given by $nclients,
-#the i-pi source directory containing the i-pi script
-#is given by $src_dir, and the code that runs one of 
-#the client codes is given by $client_comm
-inputfile=...
-hostname=...
-port=...
-nclients=...
-src_dir=...
-client_comm="..."
-
-#This modifies the input file. If necessary, the client code
-#input file should be modified here too
-sed -i "s/<address>[^<]*</<address>$hostname</" $inputfile
-sed -i "s/<port>[^<]*</<port>$port</" $inputfile
-
-if [ -e EXIT ]; then
-   rm EXIT 
-fi
-
-#Runs the simulation, and redirects the server
-#standard output to a file named 'log'.
-bash -c "python $src_dir/i-pi $inputfile > log &"
-
-sleep 20 #must wait for server to be initialized
-for a in `seq 1 $nclients`; do
-   bash -c "$client_comm"
-done 
-\end{code}
-
-However, for most simulations, especially those running with expensive
-\emph{ab initio} forces and potentials, we will want to run the client
-codes on a computational cluster. Here we run the server code elsewhere,
-and use internet sockets for the communication.
-
-To run the client on a cluster computer, two major changes must be
-implemented. Firstly, the code required to run the client code should
-be separated from that of the server code. Secondly, the client script
-should be executed using a queueing program such as qsub rather than
-the bash shell script as above, and so will need to have the appropriate
-directive comment lines. Depending on which cluster is used, additional
-commands to set parameters such as the walltime, number of nodes and
-number of cores can be used. Check the qsub man page for the cluster
-you are running the code on for more details.
-
-One possible script layout to run the client codes would be:
-
-\begin{code}
-#!/bin/bash
-#$ -S /bin/bash
-#$ -N jobname
-#$ ...
-
-#use this if there are library files needed
-#by the client code that are not on the default path
-
-#export LD_LIBRARY_PATH=...
-
-#use this if ssh tunnelling is required
-
-#server_host=... #the server host address
-#server_port=... #the server port number
-#cluster_port=... #the cluster port number
-#ssh -f -N $server_host -L $cluster_port:$server_host:$server_port
-
-inputfile=...
-hostname=...
-port=...
-client_comm="..."
-
-#Modify client input file if necessary
-
-bash -c "client_comm"
-\end{code}
-
-Note that it may be necessary to export libraries or modules if they
-are not present by default, or to use an ssh tunnel if the cluster
-is not open to the internet (see \ref{ssh_sockets}).
-
-To set up multiple concurrent \ipi simulations each host socket has
-to be distinguishable, so that the client codes appropriate to each
-simulation connect only to the correct server. This can be done with
-internet sockets by adjusting the port number for each simulation,
-which then acts as a unique identifier for each of the server codes.
-The above shell scripts can be easily modified to do this, for example
-if we assume the simulations will be run in directories called sim\_1,
-sim\_2, \ldots, then we can write:
-
-\begin{code}
-first_port=... #The value of the port of sim_1
-i=0
-for a in sim_*; do #finds all directories in which we wish to run simulations
-   cd $a
-   port=$((first_port+i))
-   ((i++))
-
-   #here we run the code for one simulation as before
-
-   cd ..
-done
-\end{code}
-
-
->>>>>>> 823f26f3
 \section{A simple tutorial}
 
 
@@ -845,15 +711,9 @@
 we will use the Silvera-Goldman potential with a cut-off radius
 of 15 \(a_0\). This is run using the following command:
 
-<<<<<<< HEAD
-\begin{verbatim}
+\begin{code}
 > ./driver.x -m sg -h localhost -o 15
-\end{verbatim}
-=======
-\begin{code}
-> ./driver.x -m sg -u -h localhost -o 15
-\end{code}
->>>>>>> 823f26f3
+\end{code}
 
 The option {}``-m'' is followed by the empirical potential required,
 in this case we use {}``sg'' for Silvera-Goldman, 
@@ -1215,12 +1075,6 @@
 We therefore need to adjust the input parameters to converge these properties
 properly, as will be done in the next section.
 
-<<<<<<< HEAD
-
-=======
-\subsection{Part 1 - Customizing and extending the input file}
-{\color{red} ??? USE EVERYWHERE 'kelvin' for the temperature, or give it in a.u.}
->>>>>>> 823f26f3
 In Part 0, we created a minimal input file which could be used to
 run a basic \emph{NVT} simulation. However, this ignored several non-essential
 but very useful bits of functionality, which are likely to be 
@@ -1791,28 +1645,14 @@
 \hline\hline
 Data type & Syntax\\
 \hline 
-<<<<<<< HEAD
-Data type & Syntax\tabularnewline
-\hline 
-\hline 
-Boolean & <tag>True</tag> or <tag>False</tag>\tabularnewline
-Float & <tag>11.111</tag> or <tag>1.1111e+1</tag>\tabularnewline
-Integer & <tag>12345</tag>\tabularnewline
-String & <tag>string\_data</tag>\tabularnewline
-Tuple & <tag> (int1, int2, \ldots )</tag>\tabularnewline
-Array & <tag> {[} entry1, entry2, \ldots {]} </tag>\tabularnewline
-Dictionary & <tag>\{name1: data1, name2: data2, \ldots \}</tag>\tabularnewline
-\hline 
-=======
 Boolean & <tag>True</tag> or <tag>False</tag>\\
 Float & <tag>11.111</tag> or <tag>1.1111e+1</tag>\\
 Integer & <tag>12345</tag>\\
 String & <tag>string\_data</tag>\\
 Tuple & <tag> (int1, int2, \ldots )</tag>\\
-Vector & <tag> {[} entry1, entry2, \ldots {]} </tag>\\
+Array & <tag> {[} entry1, entry2, \ldots {]} </tag>\\
 Dictionary & <tag>\{name1: data1, name2: data2, \ldots \}</tag>\\
 \hline\hline
->>>>>>> 823f26f3
 \end{tabular}
 \end{center}
 
@@ -1824,18 +1664,13 @@
 (number of beads, 3*number of atoms). If we take a system with 20 atoms
 and 8 beads, then this can be represented in the xml input file as:
 
-<<<<<<< HEAD
-\begin{verbatim}
+\begin{code}
 <beads natoms='20' nbeads='8'>
    <q shape=`(8,60)'>[ q11x, q11y, q11z, q12x, q12y, ... ]</tag>
-\end{verbatim}
+   ...
+\end{code}
 
 If `shape' is not specified, a 1D array will be assumed.
-=======
-\begin{code}
-<tag shape=`(1,2,3)'>[ a111, a112, a113, a121, a122, a123 ]</tag>
-\end{code}If `shape' is not specified, a 1D array will be assumed.
->>>>>>> 823f26f3
 
 The code uses the hierarchical nature of the xml format to help read the data; if
 a particular object is held within a parent object in the code, then
@@ -2623,8 +2458,4 @@
 \end{itemize}
 \bibliographystyle{elsarticle-num-names}
 \bibliography{mybib}
-<<<<<<< HEAD
-=======
-
->>>>>>> 823f26f3
 \end{document}